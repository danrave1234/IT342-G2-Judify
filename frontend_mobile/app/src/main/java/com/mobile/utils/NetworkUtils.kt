package com.mobile.utils

import android.util.Log
import com.mobile.data.model.CourseDTO
import com.mobile.data.model.TutorRegistration
import com.mobile.data.model.User
import kotlinx.coroutines.Dispatchers
import kotlinx.coroutines.withContext
import org.json.JSONArray
import org.json.JSONObject
import java.io.BufferedReader
import java.io.InputStreamReader
import java.io.OutputStreamWriter
import java.net.HttpURLConnection
import java.net.URL
import java.net.URLEncoder
import java.net.ConnectException
import java.net.SocketTimeoutException
import java.util.*
import java.text.SimpleDateFormat

/**
 * Utility class for handling network operations
 * This class provides methods to interact with the backend API
 * All methods are suspend functions that run on IO dispatcher
 * Each method includes detailed error logging
 */
object NetworkUtils {

    private const val TAG = "NetworkUtils"

    // Server configuration
    // Use your computer's IP address for physical device (e.g., "192.168.1.100")
    // DONT EVER REPLACE THE SERVER IP AND THIS IS THE PRIMARY IP
<<<<<<< HEAD
    private const val DEFAULT_SERVER_IP = "192.168.1.4" // Default IP for physical devices
=======
    private const val DEFAULT_SERVER_IP = "192.168.254.105" // Default IP for physical devices
>>>>>>> ebe7cb54
    private const val SERVER_PORT = "8080"
    private const val API_PATH = "api"

    // List of IPs to try in order - only using the default IP as per requirements
    private val SERVER_IPS = listOf(DEFAULT_SERVER_IP)

    // Base URL with fallback mechanism
    private fun getBaseUrl(index: Int = 0): String {
        val ip = if (index < SERVER_IPS.size) SERVER_IPS[index] else DEFAULT_SERVER_IP
        // Remove the trailing slash so we can consistently add it when constructing URLs
        return "http://$ip:$SERVER_PORT/$API_PATH"
    }

    // Current active IP index
    private var currentIpIndex = 0

    private val BASE_URL: String
        get() = getBaseUrl(currentIpIndex)

    // Reset connection if current one fails
    private fun tryNextIp() {
        currentIpIndex = (currentIpIndex + 1) % SERVER_IPS.size
        Log.d(TAG, "Resetting connection with IP: ${SERVER_IPS[currentIpIndex]}")
    }

    /**
     * Retry a network operation with the same server IP
     * This is used when a connection fails due to network issues
     * @param operation The operation to retry
     * @return The result of the retried operation
     */
    private suspend fun <T> retryWithNextIp(operation: suspend () -> Result<T>): Result<T> {
        // Try the operation with the current IP
        val result = operation()

        // If it failed with a connection error, reset the connection and retry
        if (result.isFailure) {
            val exception = result.exceptionOrNull()
            if (exception is ConnectException || exception is SocketTimeoutException) {
                tryNextIp()
                Log.d(TAG, "Retrying operation with IP: ${SERVER_IPS[currentIpIndex]}")
                return operation() // Try again with the same IP
            }
        }

        return result
    }

    /**
     * Authentication response data class
     */
    data class AuthResponse(
        val success: Boolean = true,
        val isAuthenticated: Boolean,
        val userId: Long? = null,
        val studentId: Long? = null,
        val tutorId: Long? = null,
        val username: String = "",
        val email: String = "",
        val firstName: String = "",
        val lastName: String = "",
        val role: String = "LEARNER",
        val token: String = ""
    )

    /**
     * Data class for Tutor Profile
     */
    data class TutorProfile(
        val id: Long,
        val userId: Long? = null,
        val name: String,
        val email: String = "",
        val bio: String = "",
        val rating: Float = 0.0f,
        val subjects: List<String> = emptyList(),
        val education: String = "",
        val hourlyRate: Double = 0.0,
        val yearsExperience: Int = 0
    )

    /**
     * Data class for Review
     */
    data class Review(
        val id: Long,
        val tutorId: Long,
        val learnerId: Long,
        val rating: Int,
        val comment: String,
        val dateCreated: String
    )

    /**
     * Data class for Message
     */
    data class Message(
        val id: Long,
        val conversationId: Long,
        val senderId: Long,
        val content: String,
        val timestamp: String,
        val isRead: Boolean = false
    )

    /**
     * Data class for Notification
     */
    data class Notification(
        val id: Long,
        val userId: Long,
        val type: String,
        val content: String,
        val timestamp: String,
        val isRead: Boolean = false
    )

    /**
     * Data class for PaymentTransaction
     */
    data class PaymentTransaction(
        val id: Long,
        val payerId: Long,
        val payeeId: Long,
        val amount: Double,
        val status: String,
        val reference: String? = null,
        val timestamp: String
    )

    /**
     * Data class for TutorAvailability
     */
    data class TutorAvailability(
        val id: Long,
        val tutorId: Long,
        val dayOfWeek: String,
        val startTime: String,
        val endTime: String
    )

    /**
     * Data class for TutoringSession
     */
    data class TutoringSession(
        val id: Long,
        val tutorId: Long,
        val learnerId: String, // Make sure it's String to match Booking model
        val startTime: String,
        val endTime: String,
        val status: String,
        val subject: String,
        val sessionType: String,
        val notes: String?,
        val tutorName: String = "", // Added tutorName field with empty default
        val conversationId: Long? = null // Add conversationId field with null default
    )

    /**
     * Data class for Conversation
     */
    data class Conversation(
        val id: Long,
        val studentId: Long,
        val tutorId: Long,
        val studentName: String = "",
        val tutorName: String = "",
        val lastMessage: String? = null,
        val lastMessageTime: String? = null,
        val unreadCount: Int = 0,
        val createdAt: String = "",
        val updatedAt: String = ""
    ) : android.os.Parcelable {
        constructor(parcel: android.os.Parcel) : this(
            parcel.readLong(),
            parcel.readLong(),
            parcel.readLong(),
            parcel.readString() ?: "",
            parcel.readString() ?: "",
            parcel.readString(),
            parcel.readString(),
            parcel.readInt(),
            parcel.readString() ?: "",
            parcel.readString() ?: ""
        )

        override fun writeToParcel(parcel: android.os.Parcel, flags: Int) {
            parcel.writeLong(id)
            parcel.writeLong(studentId)
            parcel.writeLong(tutorId)
            parcel.writeString(studentName)
            parcel.writeString(tutorName)
            parcel.writeString(lastMessage)
            parcel.writeString(lastMessageTime)
            parcel.writeInt(unreadCount)
            parcel.writeString(createdAt)
            parcel.writeString(updatedAt)
        }

        override fun describeContents(): Int {
            return 0
        }

        companion object CREATOR : android.os.Parcelable.Creator<Conversation> {
            override fun createFromParcel(parcel: android.os.Parcel): Conversation {
                return Conversation(parcel)
            }

            override fun newArray(size: Int): Array<Conversation?> {
                return arrayOfNulls(size)
            }
        }

        // For backward compatibility with existing code
        @Deprecated("Use studentId instead", ReplaceWith("studentId"))
        val user1Id: Long get() = studentId

        @Deprecated("Use tutorId instead", ReplaceWith("tutorId"))
        val user2Id: Long get() = tutorId

        @Deprecated("Use studentName instead", ReplaceWith("studentName"))
        val user1Name: String get() = studentName

        @Deprecated("Use tutorName instead", ReplaceWith("tutorName"))
        val user2Name: String get() = tutorName
    }

    /**
     * Authenticate user with the API
     * @param email User's email
     * @param password User's password (plain text)
     * @return AuthResponse containing authentication result and user details
     */
    suspend fun authenticateUser(email: String, password: String): Result<AuthResponse> {
        Log.d(TAG, "Attempting to authenticate user: $email")
        return withContext(Dispatchers.IO) {
            try {
                // Create URL with query parameters
                val params = mapOf(
                    "email" to email,
                    "password" to password
                )
                val url = createUrlWithParams("$BASE_URL/users/authenticate", params)
                Log.d(TAG, "Making auth request to: $url")
                val connection = createPostConnection(url)

                return@withContext handleResponse(connection) { response ->
                    Log.d(TAG, "Received auth response: $response")
                    val json = parseJsonResponse(response)

                    // Check if authenticated
                    val isAuthenticated = json.optBoolean("authenticated", json.optBoolean("isAuthenticated", false))

                    // If not authenticated, return a response with default values
                    if (!isAuthenticated) {
                        return@handleResponse AuthResponse(
                            isAuthenticated = false,
                            userId = null,
                            studentId = null,
                            tutorId = null,
                            username = "",
                            email = "",
                            firstName = "",
                            lastName = "",
                            role = "LEARNER",
                            token = ""
                        )
                    }

                    // If authenticated, get all the user details
                    // Map backend role to frontend role (STUDENT -> LEARNER)
                    val backendRole = json.optString("role", "")
                    val frontendRole = when (backendRole) {
                        "STUDENT" -> "LEARNER"
                        else -> backendRole
                    }

                    // Get studentId or tutorId based on role
                    val studentId = if (frontendRole == "LEARNER") json.optLong("studentId", 0).takeIf { it > 0 } else null
                    val tutorId = if (frontendRole == "TUTOR") json.optLong("tutorId", 0).takeIf { it > 0 } else null

                    AuthResponse(
                        isAuthenticated = true,
                        userId = json.optLong("userId"),
                        studentId = studentId,
                        tutorId = tutorId,
                        username = json.optString("username", ""),
                        email = json.optString("email", ""),
                        firstName = json.optString("firstName", ""),
                        lastName = json.optString("lastName", ""),
                        role = frontendRole,
                        token = json.optString("token", "")
                    )
                }
            } catch (e: Exception) {
                Log.e(TAG, "Authentication failed: ${e.message}", e)
                handleNetworkError(e, "authenticating user")
            }
        }
    }

    /**
     * Register a new user with the API
     * @param user User object containing registration details
     * @return User object returned from the server
     */
    suspend fun registerUser(user: User): Result<User> {
        return withContext(Dispatchers.IO) {
            try {
                val url = URL("$BASE_URL/users/addUser")
                val connection = createPostConnection(url)

                // Map frontend role to backend role (LEARNER -> STUDENT)
                val backendRole = when (user.roles) {
                    "LEARNER" -> "STUDENT"
                    else -> user.roles
                }

                // Log a warning about sending plain passwords
                Log.w(TAG, "Warning: Sending plain password to server. Consider implementing proper password hashing on the client side.")

                val jsonObject = JSONObject().apply {
                    put("username", user.email) // Using email as username
                    put("email", user.email)
                    // Note: passwordHash is actually the plain password - server will hash it
                    put("password", user.passwordHash) 
                    put("firstName", user.firstName)
                    put("lastName", user.lastName)
                    put("role", backendRole) // Renamed from roles to role and mapped to backend role
                    user.profilePicture?.let { put("profilePicture", it) }
                    user.contactDetails?.let { put("contactDetails", it) }
                }

                return@withContext handleResponse(connection, jsonObject.toString()) { response ->
                    val json = parseJsonResponse(response)

                    // Map backend role to frontend role (STUDENT -> LEARNER)
                    val responseRole = json.optString("role", "")
                    val frontendRole = when (responseRole) {
                        "STUDENT" -> "LEARNER"
                        else -> responseRole
                    }

                    User(
                        userId = json.getLong("userId"),
                        email = json.getString("email"),
                        passwordHash = json.optString("password", json.optString("passwordHash", "")),
                        firstName = json.getString("firstName"),
                        lastName = json.getString("lastName"),
                        profilePicture = json.optString("profilePicture"),
                        contactDetails = json.optString("contactDetails"),
                        roles = frontendRole
                    )
                }
            } catch (e: Exception) {
                handleNetworkError(e, "registering user")
            }
        }
    }

    /**
     * Register a new tutor with the API
     * @param tutorRegistration TutorRegistration object containing registration details
     * @return Result indicating success or failure
     */
    suspend fun registerTutor(tutorRegistration: TutorRegistration): Result<Boolean> {
        return withContext(Dispatchers.IO) {
            try {
                val url = URL("$BASE_URL/tutors/register")
                val connection = createPostConnection(url)

                // Create JSON object with both user and tutor profile information
                val jsonObject = JSONObject().apply {
                    // User information
                    put("username", tutorRegistration.username)
                    put("email", tutorRegistration.email)
                    put("password", tutorRegistration.password)
                    put("firstName", tutorRegistration.firstName)
                    put("lastName", tutorRegistration.lastName)
                    put("role", "TUTOR")
                    tutorRegistration.contactDetails?.let { put("contactDetails", it) }

                    // Tutor profile information
                    put("bio", tutorRegistration.bio)
                    put("expertise", tutorRegistration.expertise)
                    put("hourlyRate", tutorRegistration.hourlyRate)

                    // Add subjects as a JSON array
                    val subjectsArray = JSONArray()
                    tutorRegistration.subjects.forEach { subjectsArray.put(it) }
                    put("subjects", subjectsArray)

                    // Add location if available
                    tutorRegistration.latitude?.let { put("latitude", it) }
                    tutorRegistration.longitude?.let { put("longitude", it) }
                }

                return@withContext handleResponse(connection, jsonObject.toString()) { response ->
                    val json = parseJsonResponse(response)
                    json.optBoolean("success", true)
                }
            } catch (e: Exception) {
                handleNetworkError(e, "registering tutor")
            }
        }
    }

    /**
     * Extension function to safely get a float value from a JSONObject
     */
    private fun JSONObject.optFloat(name: String, fallback: Float): Float {
        return try {
            // First try to get it as a double and convert to float
            val value = this.optDouble(name, fallback.toDouble())
            value.toFloat()
        } catch (e: Exception) {
            fallback
        }
    }

    /**
     * Get tutor profile by subject ID
     */
    suspend fun getTutorProfileBySubjectId(subjectId: Long): Result<TutorProfile> {
        return withContext(Dispatchers.IO) {
            try {
                val url = URL("$BASE_URL/subjects/$subjectId/tutor")
                val connection = createGetConnection(url)

                return@withContext handleResponse(connection) { response ->
                    val json = parseJsonResponse(response)
                    // Log the raw JSON response for debugging
                    Log.d(TAG, "Tutor Profile from Subject JSON response: $json")

                    // Map the fields from the backend TutorProfileDTO to our TutorProfile model
                    val id = json.optLong("profileId", 0L)

                    // First try to extract a full name by combining firstName and lastName
                    var displayName = ""
                    Log.d(TAG, "Attempting to extract tutor name for profile ID: $id")

                    // Check if the response has a user object that contains name fields
                    if (json.has("user")) {
                        try {
                            val userObj = json.getJSONObject("user")
                            val firstName = userObj.optString("firstName", "")
                            val lastName = userObj.optString("lastName", "")

                            if (firstName.isNotEmpty() || lastName.isNotEmpty()) {
                                displayName = "$firstName $lastName".trim()
                                Log.d(TAG, "Found name in user object: $displayName")
                            } else {
                                Log.d(TAG, "User object exists but doesn't have name fields")
                            }
                        } catch (e: Exception) {
                            Log.d(TAG, "Error extracting name from user object: ${e.message}")
                        }
                    } else {
                        Log.d(TAG, "No user object found in the response")
                    }

                    // If still no name, try direct fields
                    if (displayName.isEmpty()) {
                        // Try to get the username first (which might be set to a display name)
                        val username = json.optString("username", "")
                        if (username.isNotEmpty() && !username.contains("@")) {
                            displayName = username
                        } 

                        // If we couldn't get a valid name, try to construct one from first and last name directly
                        if (displayName.isEmpty()) {
                            val firstName = json.optString("firstName", "")
                            val lastName = json.optString("lastName", "")

                            if (firstName.isNotEmpty() || lastName.isNotEmpty()) {
                                displayName = "$firstName $lastName".trim()
                            }
                        }
                    }

                    // If all else fails, try to get a name from any available field
                    if (displayName.isEmpty()) {
                        // Try username first
                        val username = json.optString("username", "")
                        if (username.isNotEmpty() && !username.contains("@")) {
                            displayName = username
                        } else {
                            // Try name field
                            val name = json.optString("name", "")
                            if (name.isNotEmpty() && !name.contains("@")) {
                                displayName = name
                            } else {
                                // Try fullName field
                                val fullName = json.optString("fullName", "")
                                if (fullName.isNotEmpty() && !fullName.contains("@")) {
                                    displayName = fullName
                                } else {
                                    // Last resort, use a generic name
                                    displayName = "Tutor #$id"
                                }
                            }
                        }
                    }

                    // Clean up display name - make sure it doesn't contain email 
                    if (displayName.contains("@")) {
                        // Try to extract a name from the email
                        val emailParts = displayName.split("@")
                        if (emailParts.isNotEmpty()) {
                            val nameFromEmail = emailParts[0].replace(".", " ").split(" ")
                                .joinToString(" ") { it.replaceFirstChar { char -> char.uppercase() } }
                            displayName = nameFromEmail
                        } else {
                            displayName = "Tutor #$id"
                        }
                    }

                    // Get email
                    var email = ""
                    if (json.has("user")) {
                        try {
                            val userObj = json.getJSONObject("user")
                            email = userObj.optString("email", "")
                        } catch (e: Exception) {
                            Log.d(TAG, "Error extracting email from user object: ${e.message}")
                        }
                    }
                    if (email.isEmpty()) {
                        email = json.optString("email", "")
                    }

                    // Get bio
                    val bio = json.optString("bio", "No bio available")

                    // Get rating
                    val rating = json.optFloat("rating", 0f)

                    // Get hourly rate
                    val hourlyRate = json.optDouble("hourlyRate", 0.0)

                    // Get subjects
                    val subjects = mutableListOf<String>()
                    if (json.has("subjects")) {
                        try {
                            val subjectsArray = json.getJSONArray("subjects")
                            for (i in 0 until subjectsArray.length()) {
                                subjects.add(subjectsArray.getString(i))
                            }
                        } catch (e: Exception) {
                            Log.d(TAG, "Error extracting subjects: ${e.message}")
                        }
                    }

                    TutorProfile(
                        id = id,
                        name = displayName,
                        email = email,
                        bio = bio,
                        rating = rating,
                        subjects = subjects,
                        hourlyRate = hourlyRate
                    )
                }
            } catch (e: Exception) {
                return@withContext handleNetworkError(e, "getting tutor profile by subject ID")
            }
        }
    }

    /**
     * Get tutor profile by ID
     */
    suspend fun getTutorProfile(tutorId: Long): Result<TutorProfile> {
        return withContext(Dispatchers.IO) {
            try {
                val url = URL("$BASE_URL/tutors/findById/$tutorId")
                val connection = createGetConnection(url)

                return@withContext handleResponse(connection) { response ->
                    val json = parseJsonResponse(response)

                    // Extract tutor ID
                    val id = json.optLong("id", tutorId)

                    // Extract tutor name with fallback mechanisms for backward compatibility
                    var displayName = json.optString("name", "")

                    // If name is empty, try to extract from user object or other fields
                    if (displayName.isEmpty() && json.has("user")) {
                        try {
                            val userObj = json.getJSONObject("user")
                            val firstName = userObj.optString("firstName", "")
                            val lastName = userObj.optString("lastName", "")

                            if (firstName.isNotEmpty() || lastName.isNotEmpty()) {
                                displayName = "$firstName $lastName".trim()
                            }
                        } catch (e: Exception) {
                            Log.d(TAG, "Error extracting name from user object: ${e.message}")
                        }
                    }

                    // Use direct firstName/lastName fields if still empty
                    if (displayName.isEmpty()) {
                        val firstName = json.optString("firstName", "")
                        val lastName = json.optString("lastName", "")

                        if (firstName.isNotEmpty() || lastName.isNotEmpty()) {
                            displayName = "$firstName $lastName".trim()
                        } else {
                            // Use username as last resort
                            displayName = json.optString("username", "Tutor #$id")
                        }
                    }

                    // Clean up display name - don't use email as a name
                    if (displayName.contains("@")) {
                        displayName = "Tutor #$id"
                    }

                    // Get email with fallback
                    var email = ""
                    if (json.has("user")) {
                        try {
                            val userObj = json.getJSONObject("user")
                            email = userObj.optString("email", "")
                        } catch (e: Exception) {
                            Log.d(TAG, "Error extracting email from user object: ${e.message}")
                        }
                    }
                    if (email.isEmpty()) {
                        email = json.optString("email", "")
                    }

                    // Get bio
                    val bio = json.optString("bio", "No bio available")

                    // Get rating
                    val rating = json.optFloat("rating", 0f)

                    // Get hourly rate
                    val hourlyRate = json.optDouble("hourlyRate", 0.0)

                    // Get subjects
                    val subjects = mutableListOf<String>()
                    if (json.has("subjects")) {
                        try {
                            val subjectsArray = json.getJSONArray("subjects")
                            for (i in 0 until subjectsArray.length()) {
                                subjects.add(subjectsArray.getString(i))
                            }
                        } catch (e: Exception) {
                            Log.d(TAG, "Error extracting subjects: ${e.message}")
                        }
                    }

                    // Get education and experience (new fields)
                    val education = json.optString("education", "")
                    val yearsExperience = json.optInt("yearsExperience", 0)

                    // Get userId if available
                    val userId = json.optLong("userId", 0)

                    TutorProfile(
                        id = id,
                        userId = if (userId > 0) userId else null,
                        name = displayName,
                        email = email,
                        bio = bio,
                        rating = rating,
                        subjects = subjects,
                        education = education,
                        hourlyRate = hourlyRate,
                        yearsExperience = yearsExperience
                    )
                }
            } catch (e: Exception) {
                return@withContext handleNetworkError(e, "getting tutor profile by ID")
            }
        }
    }

    /**
     * Debug method to verify API connectivity
     * This is a utility method for development only
     */
    suspend fun verifyApiConnection(): Result<String> {
        return withContext(Dispatchers.IO) {
            try {
                // Log server information
                Log.d(TAG, "Verifying connection to server: ${SERVER_IPS[0]}:$SERVER_PORT")
                Log.d(TAG, "Base URL: $BASE_URL")

                // Try to connect to the root API endpoint
                val url = URL("$BASE_URL/ping")
                val connection = createGetConnection(url)
                connection.connectTimeout = 5000 // 5 seconds timeout
                connection.readTimeout = 5000

                var tutorConn: HttpURLConnection? = null
                return@withContext try {
                    val responseCode = connection.responseCode
                    Log.d(TAG, "API connection test response code: $responseCode")

                    if (responseCode == HttpURLConnection.HTTP_OK) {
                        Result.success("API connection successful: $responseCode")
                    } else {
                        // Try another endpoint if ping fails
                        val tutorUrl = URL("$BASE_URL/tutors/getAllProfiles")
                        tutorConn = createGetConnection(tutorUrl)
                        tutorConn.connectTimeout = 5000
                        tutorConn.readTimeout = 5000

                        val tutorResponseCode = tutorConn.responseCode
                        Log.d(TAG, "Tutor API test response code: $tutorResponseCode")

                        if (tutorResponseCode == HttpURLConnection.HTTP_OK) {
                            Result.success("Tutor API connection successful: $tutorResponseCode")
                        } else {
                            Result.failure(Exception("Failed to connect to API. Response: $tutorResponseCode"))
                        }
                    }
                } catch (e: Exception) {
                    Log.e(TAG, "API connection test failed: ${e.message}", e)
                    Result.failure(Exception("API connection test failed: ${e.message}"))
                } finally {
                    connection.disconnect()
                    tutorConn?.disconnect()
                }
            } catch (e: Exception) {
                Log.e(TAG, "Error in verifyApiConnection: ${e.message}", e)
                Result.failure(e)
            }
        }
    }

    /**
     * Find conversations for a user (deprecated - uses the old path format)
     * @param userId ID of the user
     * @return Result<List<Conversation>> containing the user's conversations
     */
    suspend fun findConversationsByUser(userId: Long): Result<List<Conversation>> {
        // Delegate to the new method for backward compatibility
        return getConversationsForUser(userId)
    }

    /**
     * Alternative method to fetch conversations (deprecated - uses the old path format)
     * @param userId ID of the user
     * @return Result<List<Conversation>> containing the user's conversations
     */
    suspend fun findConversationsAlternative(userId: Long): Result<List<Conversation>> {
        // Delegate to the new method for backward compatibility
        return getConversationsForUser(userId)
    }

    /**
     * Get conversations for a user - fixed version that handles the backend path variable correctly
     * @param userId ID of the user
     * @return Result<List<Conversation>> containing the user's conversations
     */
    suspend fun getConversationsForUser(userId: Long): Result<List<Conversation>> {
        return withContext(Dispatchers.IO) {
            try {
                // Try multiple approaches, starting with the most standards-compliant

                // Try approach #1: Direct GET with user ID in path
                try {
                    val url = URL(createApiUrl("conversations/findByUser/$userId"))
                    Log.d(TAG, "Creating GET connection to URL: $url")
                    Log.d(TAG, "Using server IP: ${SERVER_IPS[currentIpIndex]}")
                    val connection = createGetConnection(url)

                    // Add headers to indicate this is our userId (must be set before connecting)
                    connection.setRequestProperty("X-User-ID", userId.toString())

                    // Now we can connect and check the response
                    connection.connect()

                    // Try GET approach
                    val responseCode = connection.responseCode
                    Log.d(TAG, "Response code: $responseCode")

                    if (responseCode in 200..299) {
                        val response = connection.inputStream.bufferedReader().use { it.readText() }
                        return@withContext parseConversationsResponse(response)
                    } else {
                        // Read error response for logging
                        val errorResponse = connection.errorStream?.bufferedReader()?.use { it.readText() } ?: "No error details"
                        Log.d(TAG, "Response: $errorResponse")
                    }
                } catch (e: Exception) {
                    Log.d(TAG, "First GET approach failed: ${e.message}")
                }

                // Try approach #2: GET with 'participant' in the URL
                try {
                    val url = URL(createApiUrl("conversations/findByUser/participant/$userId"))
                    Log.d(TAG, "Creating GET connection to URL: $url")
                    val connection = createGetConnection(url)
                    connection.connect()

                    val responseCode = connection.responseCode
                    Log.d(TAG, "Response code: $responseCode")

                    if (responseCode in 200..299) {
                        val response = connection.inputStream.bufferedReader().use { it.readText() }
                        return@withContext parseConversationsResponse(response)
                    } else {
                        val errorResponse = connection.errorStream?.bufferedReader()?.use { it.readText() } ?: "No error details"
                        Log.d(TAG, "Response: $errorResponse")
                    }
                } catch (e: Exception) {
                    Log.d(TAG, "Second GET approach failed: ${e.message}")
                }

                // Try approach #3: POST approaches
                Log.d(TAG, "GET request failed with error, trying POST approach")
                val postResult = tryPostConversationsByUserId(userId)
                if (postResult.isSuccess) {
                    return@withContext postResult
                }

                // Try approach #4: Alternative endpoint pattern
                Log.d(TAG, "POST approaches failed, trying alternative endpoint pattern")
                val alternativeResult = tryAlternativeEndpoint(userId)
                if (alternativeResult.isSuccess) {
                    return@withContext alternativeResult
                }

                // If all approaches fail, use mock data as fallback
                Log.e(TAG, "All API approaches failed, using mock data as fallback")
                return@withContext Result.success(createMockConversations(userId))
            } catch (e: Exception) {
                Log.e(TAG, "Exception in conversations API: ${e.message}", e)
                return@withContext handleNetworkError(e, "finding conversations for user")
            }
        }
    }

    private fun createMockConversations(userId: Long): List<Conversation> {
        // Create mock conversations with the current user as student and different users as tutors
        val otherUser1 = 2L
        val otherUser2 = 3L

        // Use negative IDs for mock conversations to avoid conflicts with real conversation IDs
        return listOf(
            Conversation(
                id = -1L,
                studentId = userId,
                tutorId = otherUser1,
                studentName = "Current User",
                tutorName = "John Doe",
                lastMessage = "Hello, how are you?",
                lastMessageTime = "2024-03-20T14:30:00",
                unreadCount = 1,
                createdAt = "2024-03-20T10:00:00"
            ),
            Conversation(
                id = -2L,
                studentId = userId,
                tutorId = otherUser2,
                studentName = "Current User",
                tutorName = "Jane Smith",
                lastMessage = "When is our next session?",
                lastMessageTime = "2024-03-19T09:15:00",
                unreadCount = 0,
                createdAt = "2024-03-15T16:45:00"
            )
        )
    }

    private suspend fun tryGetConversations(userId: Long): Result<List<Conversation>> {
        return try {
            val url = URL(createApiUrl("conversations/findByUser/$userId"))
            val connection = createGetConnection(url)

            // Set headers before connecting
            connection.setRequestProperty("X-User-ID", userId.toString())
            connection.connect()

            val result = handleApiResponse(connection)
            if (result.isSuccess) {
                parseConversationsResponse(result.getOrThrow())
            } else {
                Result.failure(result.exceptionOrNull() ?: Exception("Unknown error"))
            }
        } catch (e: Exception) {
            Result.failure(e)
        }
    }

    private suspend fun tryPostConversationsByUserId(userId: Long): Result<List<Conversation>> {
        return try {
            // Try different approaches to see what works

            // Approach 1: Send a POST to find by userId directly
            val url1 = URL(createApiUrl("conversations/findByUserId"))
            val connection1 = createPostConnection(url1)
            val jsonObject1 = JSONObject().apply {
                put("userId", userId)
            }

            try {
                val result1 = handleApiResponse(connection1, jsonObject1.toString())
                if (result1.isSuccess) {
                    return parseConversationsResponse(result1.getOrThrow())
                }
            } catch (e: Exception) {
                Log.d(TAG, "First approach failed: ${e.message}")
            }

            // Approach 2: Send a POST to findByUser/{userId} with participant in body 
            val url2 = URL(createApiUrl("conversations/findByUser/$userId"))
            val connection2 = createPostConnection(url2)
            val jsonObject2 = JSONObject().apply {
                put("participant", JSONObject().apply {
                    put("userId", userId)
                })
            }

            try {
                val result2 = handleApiResponse(connection2, jsonObject2.toString())
                if (result2.isSuccess) {
                    return parseConversationsResponse(result2.getOrThrow())
                }
            } catch (e: Exception) {
                Log.d(TAG, "Second approach failed: ${e.message}")
            }

            // Fallback to mock data if both approaches fail
            Log.e(TAG, "Both API approaches failed, using mock data")
            return Result.success(createMockConversations(userId))
        } catch (e: Exception) {
            Log.e(TAG, "Error in POST approaches: ${e.message}")
            Result.failure(e)
        }
    }

    private fun parseConversationsResponse(response: String): Result<List<Conversation>> {
        return try {
            val jsonArray = parseJsonArrayResponse(response, "conversations")
            val conversations = mutableListOf<Conversation>()

            for (i in 0 until jsonArray.length()) {
                val json = jsonArray.getJSONObject(i)

                // Ensure we have a valid conversation ID from the backend
                val conversationId = json.optLong("conversationId", -1L)
                if (conversationId == -1L) {
                    Log.w(TAG, "Conversation missing ID, skipping: $json")
                    continue
                }

                // Extract IDs - map from backend's user1/user2 to student/tutor if needed
                val studentId = json.optLong("studentId", -1L)
                val tutorId = json.optLong("tutorId", -1L)

                // Handle the case where backend uses user1/user2 instead of student/tutor
                val finalStudentId = if (studentId != -1L) studentId else json.optLong("user1Id")
                val finalTutorId = if (tutorId != -1L) tutorId else json.optLong("user2Id")

                // Extract names - prioritize specific names, fallback to user1/user2 names
                var studentName = json.optString("studentName", "")
                var tutorName = json.optString("tutorName", "")

                // If student/tutor names are empty, try user1/user2 names
                if (studentName.isEmpty()) {
                    studentName = json.optString("user1Name", "Unknown Student")
                }

                if (tutorName.isEmpty()) {
                    tutorName = json.optString("user2Name", "Unknown Tutor")
                }

                Log.d(TAG, "Parsed conversation: id=$conversationId, studentId=$finalStudentId, tutorId=$finalTutorId")
                Log.d(TAG, "Names: studentName=$studentName, tutorName=$tutorName")

                conversations.add(
                    Conversation(
                        id = conversationId,
                        studentId = finalStudentId,
                        tutorId = finalTutorId,
                        studentName = studentName,
                        tutorName = tutorName,
                        lastMessage = json.optString("lastMessage", ""),
                        lastMessageTime = json.optString("lastMessageTime", ""),
                        unreadCount = json.optInt("unreadCount", 0),
                        createdAt = json.optString("createdAt", ""),
                        updatedAt = json.optString("updatedAt", "")
                    )
                )
            }
            Result.success(conversations)
        } catch (e: Exception) {
            Log.e(TAG, "Error parsing conversations: ${e.message}", e)
            Result.failure(e)
        }
    }

    private suspend fun handleApiResponse(connection: HttpURLConnection, requestBody: String? = null): Result<String> {
        return try {
            if (requestBody != null) {
                val output = connection.outputStream
                output.write(requestBody.toByteArray())
                output.close()
            } else {
                // For GET requests, explicitly connect if not done yet
                connection.connect()
            }

            val responseCode = connection.responseCode
            if (responseCode in 200..299) {
                val responseBody = connection.inputStream.bufferedReader().use { it.readText() }
                Result.success(responseBody)
            } else {
                val errorBody = connection.errorStream?.bufferedReader()?.use { it.readText() } ?: "Unknown error"
                Result.failure(Exception("HTTP Error: $responseCode - $errorBody"))
            }
        } catch (e: Exception) {
            Result.failure(e)
        } finally {
            connection.disconnect()
        }
    }

    /**
     * Create a new conversation
     * @param participantIds List of user IDs who are participants in the conversation
     * @return Result<Conversation> containing the created conversation
     */
    suspend fun createConversation(participantIds: List<Long>): Result<Conversation> {
        return withContext(Dispatchers.IO) {
            try {
                // Validate input
                if (participantIds.size < 2) {
                    Log.e(TAG, "Failed to create conversation: At least 2 participants are required")
                    return@withContext Result.failure(IllegalArgumentException("At least 2 participants are required"))
                }

                val studentId = participantIds[0]
                val tutorId = participantIds[1]

                // Ensure participants are different users
                if (studentId == tutorId) {
                    Log.e(TAG, "Failed to create conversation: Cannot create conversation with same user (ID: $studentId)")
                    return@withContext Result.failure(IllegalArgumentException("Cannot create conversation with the same user"))
                }

                // Log the participant IDs
                Log.d(TAG, "Creating conversation with studentId=$studentId, tutorId=$tutorId")

                // Use the correct endpoint path as defined in the backend ConversationController
                val url = URL(createApiUrl("conversations/createConversation"))
                Log.d(TAG, "Making API request to URL: $url")
                val connection = createPostConnection(url)

                // Create request body with studentId and tutorId
                val jsonObject = JSONObject().apply {
                    put("studentId", studentId)
                    put("tutorId", tutorId)
                }

                val requestBody = jsonObject.toString()
                Log.d(TAG, "Request payload: $requestBody")

                return@withContext handleResponse(connection, requestBody) { response ->
                    Log.d(TAG, "Received conversation creation response: $response")
                    val json = parseJsonResponse(response)

                    // Log the parsed JSON for debugging
                    Log.d(TAG, "Parsed JSON response: ${json.toString(2)}")

                    val conversationId = json.optLong("conversationId", -1L)
                    val responseStudentId = json.optLong("studentId")
                    val responseTutorId = json.optLong("tutorId")

                    Log.d(TAG, "Created conversation: id=$conversationId, studentId=$responseStudentId, tutorId=$responseTutorId")

                    // Verify that both users are in the response - backend might swap the order
                    val responseSameUsers = ((responseStudentId == studentId && responseTutorId == tutorId) || 
                                            (responseStudentId == tutorId && responseTutorId == studentId))

                    if (!responseSameUsers) {
                        Log.e(TAG, "Error: Conversation response user IDs don't match request IDs. " +
                                 "Request: [$studentId, $tutorId], Response: [$responseStudentId, $responseTutorId]")
                    }

                    // Verify we don't have same user ID for both participants - that would be an error
                    if (responseStudentId == responseTutorId) {
                        Log.e(TAG, "Backend error: Same user ID for both participants: $responseStudentId")
                        // Override the response with correct IDs if backend sends incorrect data
                        return@handleResponse Conversation(
                            id = conversationId,
                            studentId = studentId,
                            tutorId = tutorId,
                            createdAt = json.optString("createdAt", ""),
                            updatedAt = json.optString("updatedAt", "")
                        )
                    }

                    Conversation(
                        id = conversationId,
                        studentId = responseStudentId,
                        tutorId = responseTutorId,
                        studentName = json.optString("studentName", ""),
                        tutorName = json.optString("tutorName", ""),
                        createdAt = json.optString("createdAt", ""),
                        updatedAt = json.optString("updatedAt", "")
                    )
                }
            } catch (e: Exception) {
                Log.e(TAG, "Failed to create conversation", e)
                handleNetworkError(e, "creating conversation")
            }
        }
    }

    /**
     * Create a new conversation with a tutor
     * @param studentUserId The user ID of the student
     * @param tutorId The tutor profile ID (not user ID)
     * @return Result<Conversation> containing the created conversation
     */
    suspend fun createConversationWithTutor(studentUserId: Long, tutorId: Long): Result<Conversation> {
        return withContext(Dispatchers.IO) {
            try {
                // Validation
                if (studentUserId <= 0) {
                    Log.e(TAG, "Failed to create conversation: Invalid student user ID: $studentUserId")
                    return@withContext Result.failure(IllegalArgumentException("Invalid student user ID"))
                }

                if (tutorId <= 0) {
                    Log.e(TAG, "Failed to create conversation: Invalid tutor ID: $tutorId")
                    return@withContext Result.failure(IllegalArgumentException("Invalid tutor ID"))
                }

                // Log the IDs
                Log.d(TAG, "Creating conversation with studentUserId=$studentUserId, tutorId=$tutorId")

                // Use the new endpoint that handles tutorId to userId conversion
                val url = URL(createApiUrl("conversations/createWithTutor/$studentUserId/$tutorId"))
                Log.d(TAG, "Making API request to URL: $url")
                val connection = createPostConnection(url)

                return@withContext handleResponse(connection, "") { response ->
                    Log.d(TAG, "Received conversation creation response: $response")
                    val json = parseJsonResponse(response)

                    // Log the parsed JSON for debugging
                    Log.d(TAG, "Parsed JSON response: ${json.toString(2)}")

                    val conversationId = json.optLong("conversationId", -1L)
                    val responseStudentId = json.optLong("user1Id") // user1Id is studentId
                    val responseTutorId = json.optLong("user2Id")   // user2Id is tutorId

                    // Extract names properly - user1Name is student, user2Name is tutor
                    val studentName = json.optString("user1Name", "")
                    val tutorName = json.optString("user2Name", "")

                    Log.d(TAG, "Created conversation with tutor: id=$conversationId, studentId=$responseStudentId, tutorId=$responseTutorId")
                    Log.d(TAG, "Names: studentName=$studentName, tutorName=$tutorName")

                    Conversation(
                        id = conversationId,
                        studentId = responseStudentId,
                        tutorId = responseTutorId,
                        studentName = studentName,
                        tutorName = tutorName,
                        createdAt = json.optString("createdAt", ""),
                        updatedAt = json.optString("updatedAt", "")
                    )
                }
            } catch (e: Exception) {
                Log.e(TAG, "Failed to create conversation with tutor", e)
                handleNetworkError(e, "creating conversation with tutor")
            }
        }
    }

    /**
     * Delete a conversation
     * @param conversationId ID of the conversation to delete
     * @return Result<Unit> indicating success or failure
     */
    suspend fun deleteConversation(conversationId: Long): Result<Unit> {
        return withContext(Dispatchers.IO) {
            try {
                // Use the correct endpoint path as defined in the backend ConversationController
                val url = URL(createApiUrl("conversations/deleteConversation/$conversationId"))
                val connection = createDeleteConnection(url)

                return@withContext handleResponse(connection) { _ -> Unit }
            } catch (e: Exception) {
                handleNetworkError(e, "deleting conversation")
            }
        }
    }

    /**
     * Get messages for a conversation
     * @param conversationId ID of the conversation
     * @param page Page number (0-based)
     * @param size Page size
     * @return Result<List<Message>> containing the messages
     */
    suspend fun getMessages(conversationId: Long, page: Int = 0, size: Int = 20): Result<List<Message>> {
        return withContext(Dispatchers.IO) {
            try {
                // Build the URL with query parameters
                val params = mapOf(
                    "page" to page.toString(),
                    "size" to size.toString()
                )
                val url = createUrlWithParams(
                    "$BASE_URL/messages/findByConversationPaginated/$conversationId", 
                    params
                )
                val connection = createGetConnection(url)

                return@withContext handleResponse(connection) { response ->
                    val jsonObject = parseJsonResponse(response)
                    val jsonArray = jsonObject.getJSONArray("content")
                    val messages = mutableListOf<Message>()

                    for (i in 0 until jsonArray.length()) {
                        val json = jsonArray.getJSONObject(i)

                        // Format the createdAt date properly
                        val createdAt = json.optString("createdAt")
                        val timestamp = if (createdAt.isNotEmpty()) {
                            try {
                                if (createdAt.contains("T")) {
                                    // Parse ISO format timestamp with UTC time zone
                                    val isoFormat = SimpleDateFormat("yyyy-MM-dd'T'HH:mm:ss", Locale.getDefault()).apply {
                                        timeZone = java.util.TimeZone.getTimeZone("UTC")
                                    }
                                    val dateObj = isoFormat.parse(createdAt.substring(0, 19))
                                    if (dateObj != null) {
                                        // Format with UTC time zone to ensure consistency
                                        val outputFormat = SimpleDateFormat("yyyy-MM-dd'T'HH:mm:ss", Locale.getDefault()).apply {
                                            timeZone = java.util.TimeZone.getTimeZone("UTC")
                                        }
                                        outputFormat.format(dateObj)
                                    } else {
                                        createdAt
                                    }
                                } else {
                                    val dateFormat = SimpleDateFormat("EEE MMM dd HH:mm:ss zzz yyyy", Locale.US)
                                    val dateObj = dateFormat.parse(createdAt)
                                    if (dateObj != null) {
                                        val outputFormat = SimpleDateFormat("yyyy-MM-dd'T'HH:mm:ss", Locale.getDefault())
                                        outputFormat.timeZone = java.util.TimeZone.getTimeZone("UTC")
                                        outputFormat.format(dateObj)
                                    } else {
                                        // Fallback if parsing fails
                                        createdAt
                                    }
                                }
                            } catch (e: Exception) {
                                Log.e(TAG, "Error parsing timestamp: $createdAt", e)
                                createdAt
                            }
                        } else {
                            val outputFormat = SimpleDateFormat("yyyy-MM-dd'T'HH:mm:ss", Locale.getDefault())
                            outputFormat.timeZone = java.util.TimeZone.getTimeZone("UTC")
                            outputFormat.format(Date())
                        }

                        messages.add(
                            Message(
                                id = json.optLong("messageId"),
                                conversationId = json.optLong("conversationId"),
                                senderId = json.optLong("senderId"),
                                content = json.optString("content"),
                                timestamp = timestamp,
                                isRead = json.optBoolean("isRead", false)
                            )
                        )
                    }
                    messages
                }
            } catch (e: Exception) {
                handleNetworkError(e, "getting messages for conversation")
            }
        }
    }

    /**
     * Send a message in a conversation
     * @param conversationId ID of the conversation
     * @param senderId ID of the message sender
     * @param receiverId ID of the message receiver
     * @param content Message content
     * @return Result<Message> containing the sent message
     */
    suspend fun sendMessage(conversationId: Long, senderId: Long, receiverId: Long, content: String): Result<Message> {
        return withContext(Dispatchers.IO) {
            try {
                val url = URL("$BASE_URL/messages/sendMessage")
                val connection = createPostConnection(url)

                // Create request body
                val jsonObject = JSONObject().apply {
                    put("conversationId", conversationId)
                    put("senderId", senderId)
                    put("receiverId", receiverId)
                    put("content", content)
                    put("isRead", false)
                }

                return@withContext handleResponse(connection, jsonObject.toString()) { response ->
                    val json = parseJsonResponse(response)

                    // Format the createdAt date properly
                    val createdAt = json.optString("createdAt")
                    val timestamp = if (createdAt.isNotEmpty()) {
                        try {
                            if (createdAt.contains("T")) {
                                // Parse ISO format timestamp with UTC time zone
                                val isoFormat = SimpleDateFormat("yyyy-MM-dd'T'HH:mm:ss", Locale.getDefault()).apply {
                                    timeZone = java.util.TimeZone.getTimeZone("UTC")
                                }
                                val dateObj = isoFormat.parse(createdAt.substring(0, 19))
                                if (dateObj != null) {
                                    // Format with UTC time zone to ensure consistency
                                    val outputFormat = SimpleDateFormat("yyyy-MM-dd'T'HH:mm:ss", Locale.getDefault()).apply {
                                        timeZone = java.util.TimeZone.getTimeZone("UTC")
                                    }
                                    outputFormat.format(dateObj)
                                } else {
                                    createdAt
                                }
                            } else {
                                val dateFormat = SimpleDateFormat("EEE MMM dd HH:mm:ss zzz yyyy", Locale.US)
                                val dateObj = dateFormat.parse(createdAt)
                                if (dateObj != null) {
                                    val outputFormat = SimpleDateFormat("yyyy-MM-dd'T'HH:mm:ss", Locale.getDefault())
                                    outputFormat.timeZone = java.util.TimeZone.getTimeZone("UTC")
                                    outputFormat.format(dateObj)
                                } else {
                                    // Fallback if parsing fails
                                    createdAt
                                }
                            }
                        } catch (e: Exception) {
                            Log.e(TAG, "Error parsing timestamp: $createdAt", e)
                            createdAt
                        }
                    } else {
                        val outputFormat = SimpleDateFormat("yyyy-MM-dd'T'HH:mm:ss", Locale.getDefault())
                        outputFormat.timeZone = java.util.TimeZone.getTimeZone("UTC")
                        outputFormat.format(Date())
                    }

                    // The receiverId is sent to the backend but not stored in the Message object
                    // since the current Message data class doesn't have a receiverId field
                    Message(
                        id = json.optLong("messageId"),
                        conversationId = json.optLong("conversationId"),
                        senderId = json.optLong("senderId"),
                        content = json.optString("content"),
                        timestamp = timestamp,
                        isRead = json.optBoolean("isRead", false)
                    )
                }
            } catch (e: Exception) {
                handleNetworkError(e, "sending message")
            }
        }
    }

    /**
     * Mark a message as read
     * @param messageId ID of the message to mark as read
     * @return Result<Message> containing the updated message
     */
    suspend fun markMessageAsRead(messageId: Long): Result<Message> {
        return withContext(Dispatchers.IO) {
            try {
                val url = URL("$BASE_URL/messages/markAsRead/$messageId")
                val connection = createPutConnection(url)

                return@withContext handleResponse(connection) { response ->
                    val json = parseJsonResponse(response)

                    // Format the createdAt date properly
                    val createdAt = json.optString("createdAt")
                    val timestamp = if (createdAt.isNotEmpty()) {
                        try {
                            if (createdAt.contains("T")) {
                                // Parse ISO format timestamp with UTC time zone
                                val isoFormat = SimpleDateFormat("yyyy-MM-dd'T'HH:mm:ss", Locale.getDefault()).apply {
                                    timeZone = java.util.TimeZone.getTimeZone("UTC")
                                }
                                val dateObj = isoFormat.parse(createdAt.substring(0, 19))
                                if (dateObj != null) {
                                    // Format with UTC time zone to ensure consistency
                                    val outputFormat = SimpleDateFormat("yyyy-MM-dd'T'HH:mm:ss", Locale.getDefault()).apply {
                                        timeZone = java.util.TimeZone.getTimeZone("UTC")
                                    }
                                    outputFormat.format(dateObj)
                                } else {
                                    createdAt
                                }
                            } else {
                                val dateFormat = SimpleDateFormat("EEE MMM dd HH:mm:ss zzz yyyy", Locale.US)
                                val dateObj = dateFormat.parse(createdAt)
                                if (dateObj != null) {
                                    val outputFormat = SimpleDateFormat("yyyy-MM-dd'T'HH:mm:ss", Locale.getDefault())
                                    outputFormat.timeZone = java.util.TimeZone.getTimeZone("UTC")
                                    outputFormat.format(dateObj)
                                } else {
                                    // Fallback if parsing fails
                                    createdAt
                                }
                            }
                        } catch (e: Exception) {
                            Log.e(TAG, "Error parsing timestamp: $createdAt", e)
                            createdAt
                        }
                    } else {
                        val outputFormat = SimpleDateFormat("yyyy-MM-dd'T'HH:mm:ss", Locale.getDefault())
                        outputFormat.timeZone = java.util.TimeZone.getTimeZone("UTC")
                        outputFormat.format(Date())
                    }

                    Message(
                        id = json.optLong("messageId"),
                        conversationId = json.optLong("conversationId"),
                        senderId = json.optLong("senderId"),
                        content = json.optString("content"),
                        timestamp = timestamp,
                        isRead = true
                    )
                }
            } catch (e: Exception) {
                handleNetworkError(e, "marking message as read")
            }
        }
    }

    /**
     * Mark all messages in a conversation as read
     * @param conversationId ID of the conversation
     * @param userId ID of the user whose messages should be marked as read
     * @return Result<Unit> indicating success or failure
     */
    suspend fun markAllMessagesAsRead(conversationId: Long, userId: Long): Result<Unit> {
        return withContext(Dispatchers.IO) {
            try {
                val url = URL("$BASE_URL/messages/markAllAsRead/$conversationId?userId=$userId")
                val connection = createPutConnection(url)

                return@withContext handleResponse(connection) { _ -> Unit }
            } catch (e: Exception) {
                handleNetworkError(e, "marking all messages as read")
            }
        }
    }

    /**
     * Data class for TutorSubject
     */
    data class TutorSubject(
        val id: Long,
        val tutorProfileId: Long,
        val subject: String,
        val createdAt: String
    )

    /**
     * Get subjects by tutor profile ID
     * @param tutorProfileId ID of the tutor profile
     * @return Result<List<TutorSubject>> containing all subjects for the tutor
     */
    suspend fun getSubjectsByTutorProfileId(tutorProfileId: Long): Result<List<TutorSubject>> {
        return withContext(Dispatchers.IO) {
            try {
                val url = URL("$BASE_URL/subjects/by-tutor/$tutorProfileId")
                val connection = createGetConnection(url)

                return@withContext handleResponse(connection) { response ->
                    val jsonArray = parseJsonArrayResponse(response)
                    val subjects = mutableListOf<TutorSubject>()

                    for (i in 0 until jsonArray.length()) {
                        val json = jsonArray.getJSONObject(i)
                        subjects.add(
                            TutorSubject(
                                id = json.getLong("id"),
                                tutorProfileId = json.getLong("tutorProfileId"),
                                subject = json.getString("subject"),
                                createdAt = json.optString("createdAt", "")
                            )
                        )
                    }
                    subjects
                }
            } catch (e: Exception) {
                handleNetworkError(e, "getting subjects by tutor profile ID")
            }
        }
    }

    /**
     * Search subjects
     * @param query Search query
     * @return Result<List<TutorSubject>> containing matching subjects
     */
    suspend fun searchSubjects(query: String): Result<List<TutorSubject>> {
        return withContext(Dispatchers.IO) {
            try {
                val params = mapOf("query" to query)
                val url = createUrlWithParams("$BASE_URL/subjects/search", params)
                val connection = createGetConnection(url)

                return@withContext handleResponse(connection) { response ->
                    val jsonArray = parseJsonArrayResponse(response)
                    val subjects = mutableListOf<TutorSubject>()

                    for (i in 0 until jsonArray.length()) {
                        val json = jsonArray.getJSONObject(i)
                        subjects.add(
                            TutorSubject(
                                id = json.getLong("id"),
                                tutorProfileId = json.getLong("tutorProfileId"),
                                subject = json.getString("subject"),
                                createdAt = json.optString("createdAt", "")
                            )
                        )
                    }
                    subjects
                }
            } catch (e: Exception) {
                handleNetworkError(e, "searching subjects")
            }
        }
    }

    /**
     * Add a subject
     * @param tutorProfileId ID of the tutor profile
     * @param subject Subject name
     * @return Result<TutorSubject> containing the added subject
     */
    suspend fun addSubject(tutorProfileId: Long, subject: String): Result<TutorSubject> {
        return withContext(Dispatchers.IO) {
            try {
                val url = URL("$BASE_URL/subjects/add")
                val connection = createPostConnection(url)

                // Create request body
                val jsonObject = JSONObject().apply {
                    put("tutorProfileId", tutorProfileId)
                    put("subject", subject)
                }

                return@withContext handleResponse(connection, jsonObject.toString()) { response ->
                    val json = parseJsonResponse(response)

                    TutorSubject(
                        id = json.getLong("id"),
                        tutorProfileId = json.getLong("tutorProfileId"),
                        subject = json.getString("subject"),
                        createdAt = json.optString("createdAt", "")
                    )
                }
            } catch (e: Exception) {
                handleNetworkError(e, "adding subject")
            }
        }
    }

    /**
     * Add multiple subjects for a tutor
     * @param tutorProfileId ID of the tutor profile
     * @param subjects List of subject names
     * @return Result<List<TutorSubject>> containing the added subjects
     */
    suspend fun addSubjectsForTutor(tutorProfileId: Long, subjects: List<String>): Result<List<TutorSubject>> {
        return withContext(Dispatchers.IO) {
            try {
                val url = URL("$BASE_URL/subjects/add-multiple/$tutorProfileId")
                val connection = createPostConnection(url)

                // Create request body with JSON array of subjects
                val jsonArray = JSONArray()
                subjects.forEach { jsonArray.put(it) }

                return@withContext handleResponse(connection, jsonArray.toString()) { response ->
                    val responseJsonArray = parseJsonArrayResponse(response)
                    val addedSubjects = mutableListOf<TutorSubject>()

                    for (i in 0 until responseJsonArray.length()) {
                        val json = responseJsonArray.getJSONObject(i)
                        addedSubjects.add(
                            TutorSubject(
                                id = json.getLong("id"),
                                tutorProfileId = json.getLong("tutorProfileId"),
                                subject = json.getString("subject"),
                                createdAt = json.optString("createdAt", "")
                            )
                        )
                    }
                    addedSubjects
                }
            } catch (e: Exception) {
                handleNetworkError(e, "adding multiple subjects")
            }
        }
    }

    /**
     * Delete a subject
     * @param subjectId ID of the subject to delete
     * @return Result<Unit> indicating success or failure
     */
    suspend fun deleteSubject(subjectId: Long): Result<Unit> {
        return withContext(Dispatchers.IO) {
            try {
                val url = URL("$BASE_URL/subjects/delete/$subjectId")
                val connection = createDeleteConnection(url)

                return@withContext handleResponse(connection) { _ -> Unit }
            } catch (e: Exception) {
                handleNetworkError(e, "deleting subject")
            }
        }
    }

    /**
     * Delete all subjects for a tutor
     * @param tutorProfileId ID of the tutor profile
     * @return Result<Unit> indicating success or failure
     */
    suspend fun deleteAllSubjectsForTutor(tutorProfileId: Long): Result<Unit> {
        return withContext(Dispatchers.IO) {
            try {
                val url = URL("$BASE_URL/subjects/delete-all/$tutorProfileId")
                val connection = createDeleteConnection(url)

                return@withContext handleResponse(connection) { _ -> Unit }
            } catch (e: Exception) {
                handleNetworkError(e, "deleting all subjects for tutor")
            }
        }
    }

    /**
     * Update a subject
     * @param subjectId ID of the subject to update
     * @param subject New subject name
     * @return Result<TutorSubject> containing the updated subject
     */
    suspend fun updateSubject(subjectId: Long, subject: String): Result<TutorSubject> {
        return withContext(Dispatchers.IO) {
            try {
                val url = URL("$BASE_URL/subjects/update/$subjectId")
                val connection = createPutConnection(url)

                // Create request body
                val jsonObject = JSONObject().apply {
                    put("subject", subject)
                }

                return@withContext handleResponse(connection, jsonObject.toString()) { response ->
                    val json = parseJsonResponse(response)

                    TutorSubject(
                        id = json.getLong("id"),
                        tutorProfileId = json.getLong("tutorProfileId"),
                        subject = json.getString("subject"),
                        createdAt = json.optString("createdAt", "")
                    )
                }
            } catch (e: Exception) {
                handleNetworkError(e, "updating subject")
            }
        }
    }

    /**
     * Find a user by email
     * @param email Email of the user to find
     * @return Result<User> containing the user if found
     */
    suspend fun findUserByEmail(email: String): Result<User> {
        return withContext(Dispatchers.IO) {
            return@withContext retryWithNextIp {
                try {
                    val params = mapOf("email" to email)
                    val url = createUrlWithParams("$BASE_URL/users/find-by-email", params)
                    val connection = createGetConnection(url)

                    handleResponse(connection) { response ->
                        val json = parseJsonResponse(response)

                        // Map backend role to frontend role (STUDENT -> LEARNER)
                        val backendRole = json.optString("role", "")
                        val frontendRole = when (backendRole) {
                            "STUDENT" -> "LEARNER"
                            else -> backendRole
                        }

                        User(
                            userId = json.getLong("userId"),
                            email = json.getString("email"),
                            passwordHash = json.optString("password", json.optString("passwordHash", "")),
                            firstName = json.getString("firstName"),
                            lastName = json.getString("lastName"),
                            profilePicture = json.optString("profilePicture"),
                            contactDetails = json.optString("contactDetails"),
                            roles = frontendRole
                        )
                    }
                } catch (e: Exception) {
                    handleNetworkError(e, "finding user by email")
                }
            }
        }
    }

    /**
     * Update a user's profile information
     * @param user User object containing updated profile information
     * @return Result<User> containing the updated user profile
     */
    suspend fun updateUser(user: User): Result<User> {
        return withContext(Dispatchers.IO) {
            try {
                val url = URL("$BASE_URL/users/updateUser/${user.userId}") // Correct path
                val connection = createPutConnection(url)

                // Map frontend role to backend role (LEARNER -> STUDENT)
                val backendRole = when (user.roles) {
                    "LEARNER" -> "STUDENT"
                    else -> user.roles
                }

                // Create request body with updated user information
                val jsonObject = JSONObject().apply {
                    put("userId", user.userId)
                    put("username", user.username) // Using email as username
                    put("email", user.email)
                    // Don't include password when updating user info
                    // Only include it when specifically changing password
                    put("firstName", user.firstName)
                    put("lastName", user.lastName)
                    put("role", backendRole)
                    user.profilePicture?.let { put("profilePicture", it) }
                    user.contactDetails?.let { put("contactDetails", it) }
                }

                return@withContext handleResponse(connection, jsonObject.toString()) { response ->
                    val json = parseJsonResponse(response)

                    // Map backend role to frontend role (STUDENT -> LEARNER)
                    val responseRole = json.optString("role", "")
                    val frontendRole = when (responseRole) {
                        "STUDENT" -> "LEARNER"
                        else -> responseRole
                    }

                    User(
                        userId = json.getLong("userId"),
                        email = json.getString("email"),
                        passwordHash = "", // Don't store password hash in response
                        firstName = json.getString("firstName"),
                        lastName = json.getString("lastName"),
                        profilePicture = json.optString("profilePicture"),
                        contactDetails = json.optString("contactDetails"),
                        roles = frontendRole
                    )
                }
            } catch (e: Exception) {
                Log.e(TAG, "Error updating user: ${e.message}", e)
                handleNetworkError(e, "updating user profile")
            }
        }
    }

    /**
     * Find a tutor profile by user ID
     * @param userId The user ID of the tutor
     * @return Result containing the tutor profile if found
     */
    suspend fun findTutorByUserId(userId: Long): Result<TutorProfile?> {
        return withContext(Dispatchers.IO) {
            return@withContext retryWithNextIp {
                try {
                    val url = URL("$BASE_URL/tutors/findByUserId/$userId")
                    val connection = createGetConnection(url)

                    handleResponse(connection) { response ->
                        val json = parseJsonResponse(response)

                        if (json.has("profileId") || json.has("id")) {
                            val subjectsJson = json.optJSONArray("subjects")
                            val subjects = mutableListOf<String>()

                            if (subjectsJson != null) {
                                for (i in 0 until subjectsJson.length()) {
                                    subjects.add(subjectsJson.getString(i))
                                }
                            }

                            // Extract tutor name with fallback mechanisms for backward compatibility
                            var displayName = json.optString("name", "")

                            // If name is empty, try to extract from user object or other fields
                            if (displayName.isEmpty() && json.has("user")) {
                                try {
                                    val userObj = json.getJSONObject("user")
                                    val firstName = userObj.optString("firstName", "")
                                    val lastName = userObj.optString("lastName", "")

                                    if (firstName.isNotEmpty() || lastName.isNotEmpty()) {
                                        displayName = "$firstName $lastName".trim()
                                    }
                                } catch (e: Exception) {
                                    Log.d(TAG, "Error extracting name from user object: ${e.message}")
                                }
                            }

                            // Use direct firstName/lastName fields if still empty
                            if (displayName.isEmpty()) {
                                val firstName = json.optString("firstName", "")
                                val lastName = json.optString("lastName", "")

                                if (firstName.isNotEmpty() || lastName.isNotEmpty()) {
                                    displayName = "$firstName $lastName".trim()
                                } else {
                                    // Use username as last resort
                                    displayName = json.optString("username", "Tutor #${json.optLong("id")}")
                                }
                            }

                            // Clean up display name - don't use email as a name
                            if (displayName.contains("@")) {
                                displayName = "Tutor #${json.optLong("id")}"
                            }

                            // Use profileId if available, otherwise fall back to id
                            val profileId = if (json.has("profileId")) json.optLong("profileId") else json.optLong("id")

                            TutorProfile(
                                id = profileId,
                                userId = json.optLong("userId"),
                                name = displayName,
                                email = json.optString("email", ""),
                                bio = json.optString("bio", ""),
                                subjects = subjects,
                                education = json.optString("education", ""),
                                rating = json.optDouble("rating", 0.0).toFloat(),
                                hourlyRate = json.optDouble("hourlyRate", 0.0),
                                yearsExperience = json.optInt("yearsExperience", 0)
                            )
                        } else {
                            null
                        }
                    }
                } catch (e: Exception) {
                    Log.e(TAG, "Error finding tutor by user ID: ${e.message}", e)
                    handleNetworkError(e, "finding tutor by user ID")
                }
            }
        }
    }

    /**
     * Find a tutor by ID
     * @param tutorId The ID of the tutor to find
     * @return Result containing the tutor profile or error
     */
    suspend fun findTutorById(tutorId: Long): Result<TutorProfile?> {
        return withContext(Dispatchers.IO) {
            try {
                val url = URL("$BASE_URL/tutors/findById/$tutorId")
                val connection = createGetConnection(url)

                return@withContext handleResponse(connection) { response ->
                    val json = parseJsonResponse(response)

                    if (json.has("id")) {
                        val subjectsJson = json.optJSONArray("subjects")
                        val subjects = mutableListOf<String>()

                        if (subjectsJson != null) {
                            for (i in 0 until subjectsJson.length()) {
                                subjects.add(subjectsJson.getString(i))
                            }
                        }

                        // Extract tutor name with fallback mechanisms for backward compatibility
                        var displayName = json.optString("name", "")

                        // If name is empty, try to extract from user object or other fields
                        if (displayName.isEmpty() && json.has("user")) {
                            try {
                                val userObj = json.getJSONObject("user")
                                val firstName = userObj.optString("firstName", "")
                                val lastName = userObj.optString("lastName", "")

                                if (firstName.isNotEmpty() || lastName.isNotEmpty()) {
                                    displayName = "$firstName $lastName".trim()
                                }
                            } catch (e: Exception) {
                                Log.d(TAG, "Error extracting name from user object: ${e.message}")
                            }
                        }

                        // Use direct firstName/lastName fields if still empty
                        if (displayName.isEmpty()) {
                            val firstName = json.optString("firstName", "")
                            val lastName = json.optString("lastName", "")

                            if (firstName.isNotEmpty() || lastName.isNotEmpty()) {
                                displayName = "$firstName $lastName".trim()
                            } else {
                                // Use username as last resort
                                displayName = json.optString("username", "Tutor #${json.optLong("id")}")
                            }
                        }

                        // Clean up display name - don't use email as a name
                        if (displayName.contains("@")) {
                            displayName = "Tutor #${json.optLong("id")}"
                        }

                        TutorProfile(
                            id = json.optLong("id"),
                            userId = json.optLong("userId"),
                            name = displayName,
                            email = json.optString("email", ""),
                            bio = json.optString("bio", ""),
                            subjects = subjects,
                            education = json.optString("education", ""),
                            rating = json.optDouble("rating", 0.0).toFloat(),
                            hourlyRate = json.optDouble("hourlyRate", 0.0),
                            yearsExperience = json.optInt("yearsExperience", 0)
                        )
                    } else {
                        null
                    }
                }
            } catch (e: Exception) {
                Log.e(TAG, "Error finding tutor by ID: ${e.message}", e)
                handleNetworkError(e, "finding tutor by ID")
            }
        }
    }

    /**
     * Update a tutor's location
     * @param tutorId ID of the tutor profile to update
     * @param latitude Latitude coordinate
     * @param longitude Longitude coordinate
     * @return Result<Unit> indicating success or failure
     */
    suspend fun updateTutorLocation(tutorId: Long, latitude: Double, longitude: Double): Result<Unit> {
        return withContext(Dispatchers.IO) {
            try {
                val url = URL("$BASE_URL/tutors/updateLocation/$tutorId")
                val connection = createPutConnection(url)

                // Create request body with location data
                val jsonObject = JSONObject().apply {
                    put("latitude", latitude)
                    put("longitude", longitude)
                }

                return@withContext handleResponse(connection, jsonObject.toString()) { _ -> Unit }
            } catch (e: Exception) {
                Log.e(TAG, "Error updating tutor location: ${e.message}", e)
                handleNetworkError(e, "updating tutor location")
            }
        }
    }

    /**
     * Get reviews for a tutor
     * @param tutorId ID of the tutor to get reviews for
     * @return Result<List<Review>> containing the tutor's reviews
     */
    suspend fun getTutorReviews(tutorId: Long): Result<List<Review>> {
        return withContext(Dispatchers.IO) {
            try {
                val url = URL("$BASE_URL/reviews/tutor/$tutorId")
                val connection = createGetConnection(url)

                return@withContext handleResponse(connection) { response ->
                    val jsonArray = parseJsonArrayResponse(response)
                    val reviews = mutableListOf<Review>()

                    for (i in 0 until jsonArray.length()) {
                        val json = jsonArray.getJSONObject(i)

                        reviews.add(
                            Review(
                                id = json.getLong("id"),
                                tutorId = json.getLong("tutorId"),
                                learnerId = json.getLong("learnerId"),
                                rating = json.getInt("rating"),
                                comment = json.getString("comment"),
                                dateCreated = json.getString("dateCreated")
                            )
                        )
                    }
                    reviews
                }
            } catch (e: Exception) {
                Log.e(TAG, "Error getting tutor reviews: ${e.message}", e)
                handleNetworkError(e, "getting tutor reviews")
            }
        }
    }

    /**
     * Create a new review for a tutor
     * @param review Review object containing review details
     * @return Result<Review> containing the created review
     */
    suspend fun createReview(review: Review): Result<Review> {
        return withContext(Dispatchers.IO) {
            try {
                val url = URL("$BASE_URL/reviews/create")
                val connection = createPostConnection(url)

                // Create request body
                val jsonObject = JSONObject().apply {
                    put("tutorId", review.tutorId)
                    put("learnerId", review.learnerId)
                    put("rating", review.rating)
                    put("comment", review.comment)
                }

                return@withContext handleResponse(connection, jsonObject.toString()) { response ->
                    val json = parseJsonResponse(response)

                    Review(
                        id = json.getLong("id"),
                        tutorId = json.getLong("tutorId"),
                        learnerId = json.getLong("learnerId"),
                        rating = json.getInt("rating"),
                        comment = json.getString("comment"),
                        dateCreated = json.getString("dateCreated")
                    )
                }
            } catch (e: Exception) {
                Log.e(TAG, "Error creating review: ${e.message}", e)
                handleNetworkError(e, "creating review")
            }
        }
    }

    /**
     * Find tutors by expertise or subject
     * @param query Search query for expertise or subject area
     * @return Result<List<TutorProfile>> containing matching tutors
     */
    suspend fun findTutorsByExpertise(query: String): Result<List<TutorProfile>> {
        return withContext(Dispatchers.IO) {
            try {
                val encodedQuery = URLEncoder.encode(query, "UTF-8")
                val url = URL("$BASE_URL/tutors/search?query=$encodedQuery")
                val connection = createGetConnection(url)

                return@withContext handleResponse(connection) { response ->
                    val jsonArray = parseJsonArrayResponse(response)
                    val tutors = mutableListOf<TutorProfile>()

                    for (i in 0 until jsonArray.length()) {
                        val tutorJson = jsonArray.getJSONObject(i)

                        // Extract tutor name with fallback mechanisms
                        var displayName = tutorJson.optString("name", "")

                        // Try user object if name is empty
                        if (displayName.isEmpty() && tutorJson.has("user")) {
                            try {
                                val userObj = tutorJson.getJSONObject("user")
                                val firstName = userObj.optString("firstName", "")
                                val lastName = userObj.optString("lastName", "")

                                if (firstName.isNotEmpty() || lastName.isNotEmpty()) {
                                    displayName = "$firstName $lastName".trim()
                                }
                            } catch (e: Exception) {
                                Log.d(TAG, "Error extracting name from user object: ${e.message}")
                            }
                        }

                        // Try direct fields if still empty
                        if (displayName.isEmpty()) {
                            val firstName = tutorJson.optString("firstName", "")
                            val lastName = tutorJson.optString("lastName", "")

                            if (firstName.isNotEmpty() || lastName.isNotEmpty()) {
                                displayName = "$firstName $lastName".trim()
                            } else {
                                // Use username as last resort
                                displayName = tutorJson.optString("username", 
                                    "Tutor #${tutorJson.optLong("id")}")
                            }
                        }

                        // Clean up display name
                        if (displayName.contains("@")) {
                            displayName = "Tutor #${tutorJson.optLong("id")}"
                        }

                        // Get subjects
                        val subjects = mutableListOf<String>()
                        if (tutorJson.has("subjects")) {
                            try {
                                val subjectsArray = tutorJson.getJSONArray("subjects")
                                for (j in 0 until subjectsArray.length()) {
                                    subjects.add(subjectsArray.getString(j))
                                }
                            } catch (e: Exception) {
                                Log.d(TAG, "Error extracting subjects: ${e.message}")
                            }
                        }

                        // If no subjects found, try expertise
                        if (subjects.isEmpty()) {
                            val expertise = tutorJson.optString("expertise", "")
                            if (expertise.isNotEmpty()) {
                                subjects.addAll(expertise.split(",").map { it.trim() })
                            }
                        }

                        // Get email
                        var email = ""
                        if (tutorJson.has("user")) {
                            try {
                                val userObj = tutorJson.getJSONObject("user")
                                email = userObj.optString("email", "")
                            } catch (e: Exception) {
                                Log.d(TAG, "Error extracting email: ${e.message}")
                            }
                        }
                        if (email.isEmpty()) {
                            email = tutorJson.optString("email", "")
                        }

                        tutors.add(
                            TutorProfile(
                                id = tutorJson.optLong("id"),
                                userId = tutorJson.optLong("userId", 0).let { 
                                    if (it > 0) it else null 
                                },
                                name = displayName,
                                email = email,
                                bio = tutorJson.optString("bio", ""),
                                rating = tutorJson.optDouble("rating", 0.0).toFloat(),
                                subjects = subjects,
                                education = tutorJson.optString("education", ""),
                                hourlyRate = tutorJson.optDouble("hourlyRate", 0.0),
                                yearsExperience = tutorJson.optInt("yearsExperience", 0)
                            )
                        )
                    }

                    tutors
                }
            } catch (e: Exception) {
                when (e) {
                    is SocketTimeoutException -> Log.e(TAG, "Connection timed out. Server may be slow or unresponsive")
                    else -> Log.e(TAG, "Unexpected error type: ${e.javaClass.simpleName}")
                }

                handleNetworkError(e, "finding tutors by expertise")
            }
        }
    }

    /**
     * Get random tutors
     * @param limit Maximum number of tutors to return (default is 10)
     * @return Result<List<TutorProfile>> containing random tutors
     */
    suspend fun getRandomTutors(limit: Int = 10): Result<List<TutorProfile>> {
        return withContext(Dispatchers.IO) {
            try {
                // Call the random tutors API endpoint
                val url = URL("$BASE_URL/tutors/random?limit=$limit")
                val connection = createGetConnection(url)

                return@withContext handleResponse(connection) { response ->
                    val jsonArray = parseJsonArrayResponse(response)
                    val tutors = mutableListOf<TutorProfile>()

                    for (i in 0 until jsonArray.length()) {
                        val tutorJson = jsonArray.getJSONObject(i)

                        // Parse subjects array
                        val subjectsArray = tutorJson.optJSONArray("subjects")
                        val subjects = mutableListOf<String>()
                        if (subjectsArray != null) {
                            for (j in 0 until subjectsArray.length()) {
                                subjects.add(subjectsArray.getString(j))
                            }
                        }

                        val firstName = tutorJson.optString("firstName", "")
                        val lastName = tutorJson.optString("lastName", "")
                        val fullName = if (firstName.isNotBlank() && lastName.isNotBlank()) {
                            "$firstName $lastName"
                        } else {
                            tutorJson.optString("username", "Unknown")
                        }

                        tutors.add(
                            TutorProfile(
                                id = tutorJson.getLong("profileId"),
                                name = fullName,
                                email = tutorJson.optString("username", ""),
                                bio = tutorJson.optString("bio", ""),
                                rating = tutorJson.optDouble("rating", 0.0).toFloat(),
                                subjects = subjects,
                                hourlyRate = tutorJson.optDouble("hourlyRate", 0.0)
                            )
                        )
                    }

                    tutors
                }
            } catch (e: Exception) {
                Log.e(TAG, "Error getting random tutors: ${e.message}", e)

                when (e) {
                    is ConnectException -> Log.e(TAG, "Connection error - unable to connect to server")
                    is SocketTimeoutException -> Log.e(TAG, "Connection timed out. Server may be slow or unresponsive")
                    else -> Log.e(TAG, "Unexpected error type: ${e.javaClass.simpleName}")
                }

                return@withContext handleNetworkError(e, "getting random tutors")
            }
        }
    }

    /**
     * Get subject by ID - using the CourseDTO model
     */
    suspend fun getSubjectById(subjectId: Long): CourseDTO? {
        return withContext(Dispatchers.IO) {
            try {
                // The backend doesn't have a direct /api/subjects/{id} endpoint
                // Try first to search for the subject
                val params = mapOf("query" to subjectId.toString())
                val url = createUrlWithParams("$BASE_URL/subjects/search", params)
                val connection = createGetConnection(url)

                try {
                    val result = handleResponse(connection) { response ->
                        val jsonArray = parseJsonArrayResponse(response)

                        // If we found any subjects, try to find one with matching ID
                        for (i in 0 until jsonArray.length()) {
                            val json = jsonArray.getJSONObject(i)
                            val id = json.optLong("id")
                            if (id == subjectId) {
                                return@handleResponse CourseDTO(
                                    id = id,
                                    title = json.optString("subject", "Unknown Subject"),
                                    subtitle = "Course by tutor #" + json.optLong("tutorProfileId"),
                                    description = "Subject offered by tutor",
                                    tutorId = json.optLong("tutorProfileId"),
                                    tutorName = "Tutor #" + json.optLong("tutorProfileId"), // Use default name instead of null
                                    category = "Subject",
                                    price = 0.0, // We don't have the hourly rate in this response
                                    createdAt = parseDate(json.optString("createdAt"))
                                )
                            }
                        }

                        null // No matching subject found
                    }

                    if (result.isSuccess && result.getOrNull() != null) {
                        return@withContext result.getOrNull()
                    }
                } catch (e: Exception) {
                    Log.e(TAG, "Error searching for subject by ID: ${e.message}", e)
                    // Continue to fallback methods
                }

                // Create a default subject if the API call fails
                // Note: Course API has been removed, so we're providing a fallback
                Log.d(TAG, "Creating fallback subject for ID: $subjectId")
                return@withContext CourseDTO(
                    id = subjectId,
                    title = "Course #$subjectId",
                    subtitle = "Course information",
                    description = "Course information unavailable",
                    tutorId = null,
                    tutorName = null,
                    category = "General",
                    price = 0.0,
                    createdAt = Date()
                )
            } catch (e: Exception) {
                Log.e(TAG, "Error getting subject by ID: ${e.message}", e)
                return@withContext null
            }
        }
    }

    /**
     * Helper function to parse date strings
     */
    private fun parseDate(dateString: String?): Date? {
        if (dateString.isNullOrEmpty()) return null

        return try {
            val format = SimpleDateFormat("yyyy-MM-dd'T'HH:mm:ss", Locale.getDefault())
            format.parse(dateString)
        } catch (e: Exception) {
            Log.e(TAG, "Error parsing date: $dateString", e)
            null
        }
    }

    /**
     * Create a GET connection to the specified URL
     * @param url URL to connect to
     * @return HttpURLConnection
     */
    private fun createGetConnection(url: URL): HttpURLConnection {
        // Log the full URL to help diagnose connection issues
        Log.d(TAG, "Creating GET connection to URL: ${url.toString()}")
        val serverIp = SERVER_IPS[currentIpIndex]
        Log.d(TAG, "Using server IP: $serverIp")

        try {
            val connection = url.openConnection() as HttpURLConnection
            connection.requestMethod = "GET"
            connection.setRequestProperty("Content-Type", "application/json")
            connection.setRequestProperty("Accept", "application/json")
            connection.connectTimeout = 15000 // 15 seconds timeout
            connection.readTimeout = 15000 // 15 seconds read timeout
            connection.doInput = true
            // Don't call connect() here - let the caller do it when ready

            return connection
        } catch (e: Exception) {
            Log.e(TAG, "Failed to create connection to $url: ${e.message}", e)
            throw e
        }
    }

    /**
     * Helper method to create an HttpURLConnection for POST requests
     * @param url The URL to connect to
     * @return The configured HttpURLConnection
     */
    private fun createPostConnection(url: URL): HttpURLConnection {
        val connection = url.openConnection() as HttpURLConnection
        connection.requestMethod = "POST"
        connection.setRequestProperty("Content-Type", "application/json")
        connection.setRequestProperty("Accept", "application/json")
        connection.doOutput = true
        connection.connectTimeout = 15000
        connection.readTimeout = 15000
        return connection
    }

    /**
     * Helper method to create an HttpURLConnection for PUT requests
     * @param url The URL to connect to
     * @return The configured HttpURLConnection
     */
    private fun createPutConnection(url: URL): HttpURLConnection {
        val connection = url.openConnection() as HttpURLConnection
        connection.requestMethod = "PUT"
        connection.setRequestProperty("Content-Type", "application/json")
        connection.setRequestProperty("Accept", "application/json")
        connection.doOutput = true
        connection.connectTimeout = 15000
        connection.readTimeout = 15000
        return connection
    }

    /**
     * Helper method to create an HttpURLConnection for DELETE requests
     * @param url The URL to connect to
     * @return The configured HttpURLConnection
     */
    private fun createDeleteConnection(url: URL): HttpURLConnection {
        val connection = url.openConnection() as HttpURLConnection
        connection.requestMethod = "DELETE"
        connection.setRequestProperty("Content-Type", "application/json")
        connection.setRequestProperty("Accept", "application/json")
        connection.connectTimeout = 15000
        connection.readTimeout = 15000
        return connection
    }

    /**
     * Helper method to create a URL with query parameters
     * @param baseUrl The base URL without query parameters
     * @param params Map of query parameters
     * @return URL object with query parameters
     */
    private fun createUrlWithParams(baseUrl: String, params: Map<String, String>): URL {
        val sb = StringBuilder(baseUrl)
        if (params.isNotEmpty()) {
            sb.append("?")
            params.entries.forEachIndexed { index, entry ->
                if (index > 0) {
                    sb.append("&")
                }
                sb.append(URLEncoder.encode(entry.key, "UTF-8"))
                sb.append("=")
                sb.append(URLEncoder.encode(entry.value, "UTF-8"))
            }
        }
        val urlString = sb.toString()
        Log.d(TAG, "Created URL with params: $urlString")
        return URL(urlString)
    }

    /**
     * Helper method to handle HTTP responses
     * @param connection The HttpURLConnection to read from
     * @param requestBody Optional request body for POST/PUT requests
     * @param handler Lambda to process the response string
     * @return Result containing the processed response or an error
     */
    private inline fun <T> handleResponse(
        connection: HttpURLConnection,
        requestBody: String? = null,
        crossinline handler: (String) -> T
    ): Result<T> {
        var responseCode: Int
        try {
            // Log connection details
            Log.d(TAG, "Making ${connection.requestMethod} request to ${connection.url}")

            // Log headers for debugging
            val requestProperties = connection.requestProperties
            Log.d(TAG, "Request headers: $requestProperties")

            // Write request body if provided
            if (requestBody != null) {
                Log.d(TAG, "Sending request body: $requestBody")
                val writer = OutputStreamWriter(connection.outputStream)
                writer.write(requestBody)
                writer.flush()
                writer.close()
            } else {
                // For GET requests, explicitly connect if no request body is provided
                connection.connect()
            }

            // Get response code
            responseCode = connection.responseCode
            Log.d(TAG, "Response code: $responseCode")

            // Read response
            val reader = if (responseCode in 200..299) {
                BufferedReader(InputStreamReader(connection.inputStream))
            } else {
                Log.e(TAG, "Error response code: $responseCode")
                BufferedReader(InputStreamReader(connection.errorStream ?: return Result.failure(
                    Exception("HTTP Error: $responseCode")
                )))
            }

            val response = StringBuilder()
            var line: String?
            while (reader.readLine().also { line = it } != null) {
                response.append(line)
            }
            reader.close()

            val responseStr = response.toString()
            Log.d(TAG, "Response body: $responseStr")

            // If response code is not successful, return failure
            if (responseCode !in 200..299) {
                Log.e(TAG, "HTTP Error: $responseCode - $responseStr")
                return Result.failure(Exception("HTTP Error: $responseCode - $responseStr"))
            }

            // Process response with handler
            try {
                val result = handler(responseStr)
                Log.d(TAG, "Processed response successfully: $result")
                return Result.success(result)
            } catch (e: Exception) {
                Log.e(TAG, "Error processing response: ${e.message}", e)
                return Result.failure(e)
            }
        } catch (e: Exception) {
            Log.e(TAG, "Error in handleResponse: ${e.message}", e)
            return Result.failure(e)
        } finally {
            connection.disconnect()
        }
    }

    /**
     * Helper method to handle network errors
     * @param e The exception that occurred
     * @param operation Description of the operation that failed
     * @return Result.failure with appropriate error message
     */
    private fun <T> handleNetworkError(e: Exception, operation: String): Result<T> {
        // If it's a connection issue, reset the connection
        if (e is ConnectException || e is SocketTimeoutException) {
            tryNextIp()
            Log.d(TAG, "Connection failed, retrying with IP: ${SERVER_IPS[currentIpIndex]}")
        }

        val errorMessage = when (e) {
            is ConnectException -> "Could not connect to server. Please check your internet connection."
            is SocketTimeoutException -> "Connection timed out. Please try again later."
            else -> "Error $operation: ${e.message}"
        }
        Log.e(TAG, errorMessage, e)
        return Result.failure(Exception(errorMessage, e))
    }

    /**
     * Helper method to parse a JSON response string into a JSONObject
     * @param response The JSON response string
     * @return JSONObject parsed from the response
     */
    private fun parseJsonResponse(response: String): JSONObject {
        return try {
            val jsonObject = JSONObject(response)
            Log.d(TAG, "Successfully parsed JSON response: ${jsonObject.toString(2)}")

            // Log all keys found in the JSON for debugging
            val keys = mutableListOf<String>()
            jsonObject.keys().forEach { keys.add(it) }
            Log.d(TAG, "JSON keys found: $keys")

            jsonObject
        } catch (e: Exception) {
            Log.e(TAG, "Error parsing JSON response: ${e.message}", e)
            Log.e(TAG, "Raw response content: $response")
            JSONObject()
        }
    }

    /**
     * Helper method to parse a JSON response string into a JSONArray
     * @param response The JSON response string
     * @param arrayKey Optional key to extract a specific array from the response
     * @return JSONArray parsed from the response
     */
    private fun parseJsonArrayResponse(response: String, arrayKey: String? = null): JSONArray {
        return try {
            // Check if response is an empty array
            if (response.trim() == "[]") {
                return JSONArray()
            }

            // Check if response is already a JSON array (starts with '[' and ends with ']')
            val trimmedResponse = response.trim()
            if (trimmedResponse.startsWith("[") && trimmedResponse.endsWith("]")) {
                return JSONArray(trimmedResponse)
            }

            if (arrayKey != null) {
                val json = JSONObject(response)
                json.getJSONArray(arrayKey)
            } else {
                JSONArray(response)
            }
        } catch (e: Exception) {
            Log.e(TAG, "Error parsing JSON array response: ${e.message}", e)
            JSONArray()
        }
    }

    /**
     * Get all tutoring sessions for a tutor
     * @param tutorId The ID of the tutor
     * @return List of tutoring sessions
     */
    suspend fun getTutorSessions(tutorId: String): Result<List<TutoringSession>> {
        return withContext(Dispatchers.IO) {
            return@withContext retryWithNextIp {
                try {
                    Log.d(TAG, "Fetching sessions for tutor with ID: $tutorId")
                    val url = URL("$BASE_URL/tutoring-sessions/findByTutor/$tutorId")
                    val connection = createGetConnection(url)

                    val result = handleApiResponse(connection)
                    if (result.isSuccess) {
                        val response = result.getOrThrow()
                        val jsonArray = parseJsonArrayResponse(response)
                        val sessions = mutableListOf<TutoringSession>()

                        for (i in 0 until jsonArray.length()) {
                            val sessionJson = jsonArray.getJSONObject(i)
                            sessions.add(
                                TutoringSession(
                                    id = sessionJson.optLong("id"),
                                    tutorId = sessionJson.optLong("tutorId"),
                                    learnerId = sessionJson.optString("studentId", ""), // Backend uses studentId instead of learnerId
                                    startTime = sessionJson.optString("startTime"),
                                    endTime = sessionJson.optString("endTime"),
                                    status = sessionJson.optString("status"),
                                    subject = sessionJson.optString("subject"),
                                    sessionType = sessionJson.optString("sessionType"),
                                    notes = sessionJson.optString("notes", ""),
                                    tutorName = sessionJson.optString("tutorName", ""),
                                    conversationId = sessionJson.optLong("conversationId")
                                )
                            )
                        }

                        Log.d(TAG, "Successfully fetched ${sessions.size} sessions for tutor $tutorId")
                        Result.success(sessions)
                    } else {
                        Result.failure(result.exceptionOrNull() ?: Exception("Unknown error fetching tutor sessions"))
                    }
                } catch (e: Exception) {
                    Log.e(TAG, "Exception fetching tutor sessions: ${e.message}", e)
                    handleNetworkError(e, "fetching tutor sessions")
                }
            }
        }
    }

    /**
     * Get upcoming tutoring sessions for a tutor (status: Scheduled or Confirmed)
     * @param tutorId The ID of the tutor
     * @return List of upcoming tutoring sessions
     */
    suspend fun getUpcomingTutorSessions(tutorId: String): Result<List<TutoringSession>> {
        return try {
            Log.d(TAG, "Fetching upcoming sessions for tutor with ID: $tutorId")
            val allSessionsResult = getTutorSessions(tutorId)

            if (allSessionsResult.isFailure) {
                return allSessionsResult
            }

            val allSessions = allSessionsResult.getOrNull() ?: emptyList()

            // Filter sessions with status "Scheduled" or "Confirmed"
            val upcomingSessions = allSessions.filter { 
                it.status.equals("Scheduled", ignoreCase = true) || 
                it.status.equals("Confirmed", ignoreCase = true) 
            }

            Log.d(TAG, "Filtered ${upcomingSessions.size} upcoming sessions from ${allSessions.size} total")
            Result.success(upcomingSessions)
        } catch (e: Exception) {
            Log.e(TAG, "Exception fetching upcoming tutor sessions: ${e.message}", e)
            Result.failure(e)
        }
    }

    /**
     * Helper method to create a proper API URL, ensuring correct formatting
     * @param endpoint The API endpoint path
     * @return Properly formatted URL string
     */
    private fun createApiUrl(endpoint: String): String {
        // Remove any leading slash from the endpoint if present
        val cleanEndpoint = if (endpoint.startsWith("/")) endpoint.substring(1) else endpoint

        // Create a properly formatted URL
        return "$BASE_URL/$cleanEndpoint"
    }

    /**
     * Get all availability slots for a tutor
     * @param tutorId The ID of the tutor
     * @return List of tutor availability slots
     */
    suspend fun getTutorAvailability(tutorId: Long): Result<List<TutorAvailability>> {
        return withContext(Dispatchers.IO) {
            return@withContext retryWithNextIp {
                try {
                    val url = URL("$BASE_URL/tutor-availability/findByTutor/$tutorId")
                    val connection = createGetConnection(url)

                    handleResponse(connection) { response ->
                        val jsonArray = parseJsonArrayResponse(response)
                        val availabilitySlots = mutableListOf<TutorAvailability>()

                        for (i in 0 until jsonArray.length()) {
                            val slotJson = jsonArray.getJSONObject(i)
                            availabilitySlots.add(
                                TutorAvailability(
                                    id = slotJson.optLong("id"),
                                    tutorId = slotJson.optLong("tutorId"),
                                    dayOfWeek = slotJson.optString("dayOfWeek"),
                                    startTime = slotJson.optString("startTime"),
                                    endTime = slotJson.optString("endTime")
                                )
                            )
                        }
                        availabilitySlots
                    }
                } catch (e: Exception) {
                    Log.e(TAG, "Error fetching tutor availability: ${e.message}", e)
                    handleNetworkError(e, "fetching tutor availability")
                }
            }
        }
    }

    /**
     * Get all availability slots for a tutor on a specific day
     * @param tutorId The ID of the tutor
     * @param dayOfWeek The day of the week (e.g., MONDAY, TUESDAY)
     * @return List of tutor availability slots for the specified day
     */
    suspend fun getTutorAvailabilityByDay(tutorId: Long, dayOfWeek: String): Result<List<TutorAvailability>> {
        return withContext(Dispatchers.IO) {
            try {
                val url = URL("$BASE_URL/tutor-availability/findByTutorAndDay/$tutorId/$dayOfWeek")
                val connection = createGetConnection(url)

                return@withContext handleResponse(connection) { response ->
                    val jsonArray = parseJsonArrayResponse(response)
                    val availabilitySlots = mutableListOf<TutorAvailability>()

                    for (i in 0 until jsonArray.length()) {
                        val slotJson = jsonArray.getJSONObject(i)
                        availabilitySlots.add(
                            TutorAvailability(
                                id = slotJson.optLong("id"),
                                tutorId = slotJson.optLong("tutorId"),
                                dayOfWeek = slotJson.optString("dayOfWeek"),
                                startTime = slotJson.optString("startTime"),
                                endTime = slotJson.optString("endTime")
                            )
                        )
                    }
                    availabilitySlots
                }
            } catch (e: Exception) {
                Log.e(TAG, "Error fetching tutor availability by day: ${e.message}", e)
                handleNetworkError(e, "fetching tutor availability by day")
            }
        }
    }

    /**
     * Create a new availability slot for a tutor
     * @param tutorId The ID of the tutor
     * @param dayOfWeek The day of the week (e.g., MONDAY, TUESDAY)
     * @param startTime The start time (e.g., "9:00 AM")
     * @param endTime The end time (e.g., "5:00 PM")
     * @return The created availability slot
     */
    suspend fun createTutorAvailability(
        tutorId: Long,
        dayOfWeek: String,
        startTime: String,
        endTime: String
    ): Result<TutorAvailability> {
        return withContext(Dispatchers.IO) {
            try {
                val url = URL("$BASE_URL/tutor-availability/createAvailability")
                val connection = createPostConnection(url)

                // Create JSON payload
                val jsonObject = JSONObject()
                jsonObject.put("tutorId", tutorId)
                jsonObject.put("dayOfWeek", dayOfWeek)
                jsonObject.put("startTime", startTime)
                jsonObject.put("endTime", endTime)

                return@withContext handleResponse(connection, jsonObject.toString()) { response ->
                    val json = parseJsonResponse(response)
                    TutorAvailability(
                        id = json.optLong("id"),
                        tutorId = json.optLong("tutorId"),
                        dayOfWeek = json.optString("dayOfWeek"),
                        startTime = json.optString("startTime"),
                        endTime = json.optString("endTime")
                    )
                }
            } catch (e: Exception) {
                Log.e(TAG, "Error creating tutor availability: ${e.message}", e)
                handleNetworkError(e, "creating tutor availability")
            }
        }
    }

    /**
     * Update an existing availability slot
     * @param id The ID of the availability slot
     * @param tutorId The ID of the tutor
     * @param dayOfWeek The day of the week (e.g., MONDAY, TUESDAY)
     * @param startTime The start time (e.g., "9:00 AM")
     * @param endTime The end time (e.g., "5:00 PM")
     * @return The updated availability slot
     */
    suspend fun updateTutorAvailability(
        id: Long,
        tutorId: Long,
        dayOfWeek: String,
        startTime: String,
        endTime: String
    ): Result<TutorAvailability> {
        return withContext(Dispatchers.IO) {
            try {
                val url = URL("$BASE_URL/tutor-availability/updateAvailability/$id")
                val connection = createPutConnection(url)

                // Create JSON payload
                val jsonObject = JSONObject()
                jsonObject.put("id", id)
                jsonObject.put("tutorId", tutorId)
                jsonObject.put("dayOfWeek", dayOfWeek)
                jsonObject.put("startTime", startTime)
                jsonObject.put("endTime", endTime)

                return@withContext handleResponse(connection, jsonObject.toString()) { response ->
                    val json = parseJsonResponse(response)
                    TutorAvailability(
                        id = json.optLong("id"),
                        tutorId = json.optLong("tutorId"),
                        dayOfWeek = json.optString("dayOfWeek"),
                        startTime = json.optString("startTime"),
                        endTime = json.optString("endTime")
                    )
                }
            } catch (e: Exception) {
                Log.e(TAG, "Error updating tutor availability: ${e.message}", e)
                handleNetworkError(e, "updating tutor availability")
            }
        }
    }

    /**
     * Delete an availability slot
     * @param id The ID of the availability slot
     * @return Success or failure
     */
    suspend fun deleteTutorAvailability(id: Long): Result<Unit> {
        return withContext(Dispatchers.IO) {
            try {
                val url = URL("$BASE_URL/tutor-availability/deleteAvailability/$id")
                val connection = createDeleteConnection(url)

                return@withContext handleResponse(connection) { _ -> Unit }
            } catch (e: Exception) {
                Log.e(TAG, "Error deleting tutor availability: ${e.message}", e)
                handleNetworkError(e, "deleting tutor availability")
            }
        }
    }

    /**
     * Delete all availability slots for a tutor
     * @param tutorId The ID of the tutor
     * @return Success or failure
     */
    suspend fun deleteAllTutorAvailability(tutorId: Long): Result<Unit> {
        return withContext(Dispatchers.IO) {
            try {
                val url = URL("$BASE_URL/tutor-availability/deleteAllForTutor/$tutorId")
                val connection = createDeleteConnection(url)

                return@withContext handleResponse(connection) { _ -> Unit }
            } catch (e: Exception) {
                Log.e(TAG, "Error deleting all tutor availability: ${e.message}", e)
                handleNetworkError(e, "deleting all tutor availability")
            }
        }
    }

    /**
     * Create a new tutoring session
     * @param tutorId ID of the tutor
     * @param studentId ID of the student/learner
     * @param startTime Start time of the session (format: yyyy-MM-dd'T'HH:mm:ss)
     * @param endTime End time of the session (format: yyyy-MM-dd'T'HH:mm:ss)
     * @param subject Subject for the session
     * @param sessionType Type of session (e.g., "Online", "In-Person")
     * @param notes Additional notes for the session
     * @return Result containing the created TutoringSession
     */
    suspend fun createTutoringSession(
        tutorId: Long,
        studentId: Long,
        startTime: String,
        endTime: String,
        subject: String,
        sessionType: String,
        notes: String?
    ): Result<TutoringSession> {
        return withContext(Dispatchers.IO) {
            try {
                val url = URL("$BASE_URL/tutoring-sessions/createSession")
                val connection = createPostConnection(url)

                // Create the request body
                val jsonObject = JSONObject().apply {
                    put("tutorId", tutorId)
                    put("studentId", studentId) // Backend uses studentId instead of learnerId
                    put("startTime", startTime)
                    put("endTime", endTime)
                    put("status", "PENDING") // Status is now PENDING until tutor accepts
                    put("subject", subject)
                    put("sessionType", sessionType)
                    notes?.let { put("notes", it) }
                }

                return@withContext handleResponse(connection, jsonObject.toString()) { response ->
                    val json = parseJsonResponse(response)

                    TutoringSession(
                        id = json.optLong("id"),
                        tutorId = json.optLong("tutorId"),
                        learnerId = json.optString("studentId"), // Backend uses studentId instead of learnerId
                        startTime = json.optString("startTime"),
                        endTime = json.optString("endTime"),
                        status = json.optString("status"),
                        subject = json.optString("subject"),
                        sessionType = json.optString("sessionType"),
                        notes = json.optString("notes", ""),
                        tutorName = json.optString("tutorName", ""),
                        conversationId = json.optLong("conversationId")
                    )
                }
            } catch (e: Exception) {
                Log.e(TAG, "Error creating tutoring session: ${e.message}", e)
                handleNetworkError(e, "creating tutoring session")
            }
        }
    }

    /**
     * Get all availability slots for a tutor on a specific date
     * @param tutorId The ID of the tutor
     * @param date The specific date in yyyy-MM-dd format
     * @return List of tutor availability slots for the specified date
     */
    suspend fun getTutorAvailabilityByDate(tutorId: Long, date: String): Result<List<TutorAvailability>> {
        return withContext(Dispatchers.IO) {
            try {
                // Convert the date to a day of week for mock data
                val calendar = Calendar.getInstance()
                val dateFormat = SimpleDateFormat("yyyy-MM-dd", Locale.getDefault())
                calendar.time = dateFormat.parse(date) ?: Date()

                val dayOfWeek = when (calendar.get(Calendar.DAY_OF_WEEK)) {
                    Calendar.MONDAY -> "MONDAY"
                    Calendar.TUESDAY -> "TUESDAY"
                    Calendar.WEDNESDAY -> "WEDNESDAY"
                    Calendar.THURSDAY -> "THURSDAY"
                    Calendar.FRIDAY -> "FRIDAY"
                    Calendar.SATURDAY -> "SATURDAY"
                    Calendar.SUNDAY -> "SUNDAY"
                    else -> "MONDAY" // Default to Monday if parsing fails
                }

                // Return mock data based on the day of week that matches actual tutor availability
                val baseAvailabilityMap = mapOf(
                    "MONDAY" to listOf(
                        TutorAvailability(
                            id = 1,
                            tutorId = tutorId,
                            dayOfWeek = "MONDAY",
                            startTime = "12:00",
                            endTime = "18:00"
                        )
                    ),
                    "TUESDAY" to listOf(
                        TutorAvailability(
                            id = 2,
                            tutorId = tutorId,
                            dayOfWeek = "TUESDAY",
                            startTime = "12:00",
                            endTime = "18:00"
                        )
                    ),
                    "WEDNESDAY" to listOf(
                        TutorAvailability(
                            id = 3,
                            tutorId = tutorId,
                            dayOfWeek = "WEDNESDAY",
                            startTime = "12:00",
                            endTime = "20:00"
                        )
                    ),
                    "THURSDAY" to listOf(
                        TutorAvailability(
                            id = 4,
                            tutorId = tutorId,
                            dayOfWeek = "THURSDAY",
                            startTime = "12:00",
                            endTime = "18:00"
                        )
                    ),
                    "FRIDAY" to listOf(
                        TutorAvailability(
                            id = 5,
                            tutorId = tutorId,
                            dayOfWeek = "FRIDAY",
                            startTime = "12:00",
                            endTime = "18:00"
                        )
                    ),
                    "SATURDAY" to emptyList(),
                    "SUNDAY" to emptyList()
                )

                // Get the availability for the day of week
                val availability = baseAvailabilityMap[dayOfWeek] ?: emptyList()

                // Check if this is a specific date we want to simulate special availability for
                // (For example, if the tutor has a different schedule on specific dates)
                val today = Calendar.getInstance()
                val selectedDate = Calendar.getInstance()
                selectedDate.time = dateFormat.parse(date) ?: Date()

                // If the selected date is today, adjust the start time to account for current time
                if (today.get(Calendar.YEAR) == selectedDate.get(Calendar.YEAR) && 
                    today.get(Calendar.MONTH) == selectedDate.get(Calendar.MONTH) && 
                    today.get(Calendar.DAY_OF_MONTH) == selectedDate.get(Calendar.DAY_OF_MONTH)
                ) {
                    val currentHour = today.get(Calendar.HOUR_OF_DAY)

                    // If we're already past the tutor's start time for today
                    if (currentHour >= 12) {
                        // Start the availability an hour after current time if it's not too late
                        if (currentHour < 17) { // Allow booking until 1 hour before end time
                            return@withContext Result.success(
                                listOf(
                                    TutorAvailability(
                                        id = 1,
                                        tutorId = tutorId,
                                        dayOfWeek = dayOfWeek,
                                        startTime = "${currentHour + 1}:00",
                                        endTime = "18:00"
                                    )
                                )
                            )
                        } else {
                            // No more slots available today
                            return@withContext Result.success(emptyList())
                        }
                    }
                }

                // For a date 7 days from now, simulate no availability
                val nextWeek = Calendar.getInstance()
                nextWeek.add(Calendar.DAY_OF_MONTH, 7)
                if (nextWeek.get(Calendar.YEAR) == selectedDate.get(Calendar.YEAR) && 
                    nextWeek.get(Calendar.MONTH) == selectedDate.get(Calendar.MONTH) && 
                    nextWeek.get(Calendar.DAY_OF_MONTH) == selectedDate.get(Calendar.DAY_OF_MONTH)
                ) {
                    // For this specific date, return no availability
                    return@withContext Result.success(emptyList())
                }

                return@withContext Result.success(availability)
            } catch (e: Exception) {
                Log.e(TAG, "Error fetching tutor availability by date: ${e.message}", e)
                handleNetworkError(e, "fetching tutor availability by date")
            }
        }
    }

    /**
     * Try to fetch conversations using a different URL pattern that might be more compatible with the backend
     */
    private suspend fun tryAlternativeEndpoint(userId: Long): Result<List<Conversation>> {
        return try {
            // Try a completely different API endpoint that might exist
            val url = URL(createApiUrl("users/$userId/conversations"))
            Log.d(TAG, "Trying alternative URL: $url")
            val connection = createGetConnection(url)
            connection.connect()

            val responseCode = connection.responseCode
            if (responseCode in 200..299) {
                val response = connection.inputStream.bufferedReader().use { it.readText() }
                parseConversationsResponse(response)
            } else {
                Result.failure(Exception("Alternative endpoint failed with code $responseCode"))
            }
        } catch (e: Exception) {
            Log.d(TAG, "Alternative endpoint approach failed: ${e.message}")
            Result.failure(e)
        }
    }

    /**
     * Get all tutoring sessions for a learner (student)
     * @param learnerId The ID of the learner
     * @return List of tutoring sessions
     */
    suspend fun getLearnerSessions(learnerId: String): Result<List<TutoringSession>> {
        return withContext(Dispatchers.IO) {
            return@withContext retryWithNextIp {
                try {
                    Log.d(TAG, "Fetching sessions for learner with ID: $learnerId")
                    val url = URL("$BASE_URL/tutoring-sessions/findByStudent/$learnerId")
                    val connection = createGetConnection(url)

                    var result = handleApiResponse(connection)

                    // If first endpoint fails, try alternative endpoints
                    if (result.isFailure) {
                        Log.d(TAG, "First endpoint failed, trying alternative endpoint")
                        val alternativeUrl = URL("$BASE_URL/tutoring-sessions/learner/$learnerId")
                        val alternativeConnection = createGetConnection(alternativeUrl)
                        result = handleApiResponse(alternativeConnection)

                        // If second endpoint fails, try another alternative
                        if (result.isFailure) {
                            Log.d(TAG, "Second endpoint failed, trying third alternative endpoint")
                            val alternativeUrl2 = URL("$BASE_URL/tutoring-sessions/student/$learnerId")
                            val alternativeConnection2 = createGetConnection(alternativeUrl2)
                            result = handleApiResponse(alternativeConnection2)

                            // If all previous fail, try one final alternative
                            if (result.isFailure) {
                                Log.d(TAG, "Third endpoint failed, trying final alternative endpoint")
                                val finalUrl = URL("$BASE_URL/sessions/learner/$learnerId")
                                val finalConnection = createGetConnection(finalUrl)
                                result = handleApiResponse(finalConnection)
                            }
                        }
                    }

                    if (result.isSuccess) {
                        val response = result.getOrThrow()
                        val jsonArray = parseJsonArrayResponse(response)
                        val sessions = mutableListOf<TutoringSession>()

                        for (i in 0 until jsonArray.length()) {
                            val sessionJson = jsonArray.getJSONObject(i)

                            // Extract tutorName from various possible JSON structures
                            var tutorName = sessionJson.optString("tutorName", "")

                            // If tutorName isn't directly in the session, try to get it from tutor object
                            if (tutorName.isEmpty() && sessionJson.has("tutor")) {
                                try {
                                    val tutorObj = sessionJson.getJSONObject("tutor")
                                    val firstName = tutorObj.optString("firstName", "")
                                    val lastName = tutorObj.optString("lastName", "")

                                    if (firstName.isNotEmpty() || lastName.isNotEmpty()) {
                                        tutorName = "$firstName $lastName".trim()
                                    } else {
                                        // Try other possible fields
                                        tutorName = tutorObj.optString("name", tutorObj.optString("username", ""))
                                    }
                                } catch (e: Exception) {
                                    Log.e(TAG, "Error extracting tutor name from tutor object: ${e.message}")
                                }
                            }

                            // If tutorName is still empty, try tutorFirstName/tutorLastName
                            if (tutorName.isEmpty()) {
                                val tutorFirstName = sessionJson.optString("tutorFirstName", "")
                                val tutorLastName = sessionJson.optString("tutorLastName", "")

                                if (tutorFirstName.isNotEmpty() || tutorLastName.isNotEmpty()) {
                                    tutorName = "$tutorFirstName $tutorLastName".trim()
                                }
                            }

                            sessions.add(
                                TutoringSession(
                                    id = sessionJson.optLong("id"),
                                    tutorId = sessionJson.optLong("tutorId"),
                                    learnerId = sessionJson.optString("studentId", ""), // Backend uses studentId instead of learnerId
                                    startTime = sessionJson.optString("startTime"),
                                    endTime = sessionJson.optString("endTime"),
                                    status = sessionJson.optString("status"),
                                    subject = sessionJson.optString("subject"),
                                    sessionType = sessionJson.optString("sessionType"),
                                    notes = sessionJson.optString("notes", ""),
                                    tutorName = tutorName,
                                    conversationId = sessionJson.optLong("conversationId")
                                )
                            )
                        }

                        Log.d(TAG, "Successfully fetched ${sessions.size} sessions for learner $learnerId")
                        Result.success(sessions)
                    } else {
                        Result.failure(result.exceptionOrNull() ?: Exception("Unknown error fetching learner sessions"))
                    }
                } catch (e: Exception) {
                    Log.e(TAG, "Exception fetching learner sessions: ${e.message}", e)
                    handleNetworkError(e, "fetching learner sessions")
                }
            }
        }
    }

    /**
     * Find a user by ID
     * @param userId ID of the user to find
     * @return Result<User> containing the user if found
     */
    suspend fun findUserById(userId: Long): Result<User> {
        return withContext(Dispatchers.IO) {
            return@withContext retryWithNextIp {
                try {
                    val url = URL("$BASE_URL/users/findById/$userId")
                    val connection = createGetConnection(url)

                    handleResponse(connection) { response ->
                        val json = parseJsonResponse(response)

                        // Map backend role to frontend role (STUDENT -> LEARNER)
                        val backendRole = json.optString("role", "")
                        val frontendRole = when (backendRole) {
                            "STUDENT" -> "LEARNER"
                            else -> backendRole
                        }

                        User(
                            userId = json.getLong("userId"),
                            email = json.getString("email"),
                            passwordHash = json.optString("password", json.optString("passwordHash", "")),
                            firstName = json.getString("firstName"),
                            lastName = json.getString("lastName"),
                            profilePicture = json.optString("profilePicture"),
                            contactDetails = json.optString("contactDetails"),
                            roles = frontendRole
                        )
                    }
                } catch (e: Exception) {
                    handleNetworkError(e, "finding user by ID")
                }
            }
        }
    }

    /**
     * Get conversations for a tutor 
     * @param tutorId ID of the tutor
     * @return Result<List<Conversation>> containing the tutor's conversations
     */
    suspend fun getConversationsByTutorId(tutorId: Long): Result<List<Conversation>> {
        return withContext(Dispatchers.IO) {
            try {
                val url = URL(createApiUrl("conversations/findByTutor/$tutorId"))
                Log.d(TAG, "Creating GET connection to URL: $url")
                val connection = createGetConnection(url)

                return@withContext handleResponse(connection) { response ->
                    val jsonArray = parseJsonArrayResponse(response)
                    val conversations = mutableListOf<Conversation>()

                    for (i in 0 until jsonArray.length()) {
                        val json = jsonArray.getJSONObject(i)

                        // Extract IDs - map from backend's user1/user2 to student/tutor if needed
                        val studentId = json.optLong("studentId", -1L)
                        val tutorId = json.optLong("tutorId", -1L)

                        // Handle the case where backend uses user1/user2 instead of student/tutor
                        val finalStudentId = if (studentId != -1L) studentId else json.optLong("user1Id")
                        val finalTutorId = if (tutorId != -1L) tutorId else json.optLong("user2Id")

                        // Extract names - prioritize specific names, fallback to user1/user2 names
                        var studentName = json.optString("studentName", "")
                        var tutorName = json.optString("tutorName", "")

                        // If student/tutor names are empty, try user1/user2 names
                        if (studentName.isEmpty()) {
                            studentName = json.optString("user1Name", "Unknown Student")
                        }

                        if (tutorName.isEmpty()) {
                            tutorName = json.optString("user2Name", "Unknown Tutor")
                        }

                        Log.d(TAG, "Tutor conversation: id=${json.optLong("id")}, studentId=$finalStudentId, tutorId=$finalTutorId")
                        Log.d(TAG, "Names: studentName=$studentName, tutorName=$tutorName")

                        conversations.add(
                            Conversation(
                                id = json.optLong("id"),
                                studentId = finalStudentId,
                                tutorId = finalTutorId,
                                studentName = studentName,
                                tutorName = tutorName,
                                lastMessage = json.optString("lastMessage"),
                                lastMessageTime = json.optString("lastMessageTime"),
                                unreadCount = json.optInt("unreadCount", 0),
                                createdAt = json.optString("createdAt", ""),
                                updatedAt = json.optString("updatedAt", "")
                            )
                        )
                    }
                    conversations
                }
            } catch (e: Exception) {
                Log.e(TAG, "Error getting conversations by tutor ID: ${e.message}", e)
                handleNetworkError(e, "getting conversations by tutor ID")
            }
        }
    }

    /**
     * Get conversations for a student
     * @param studentId ID of the student
     * @return Result<List<Conversation>> containing the student's conversations
     */
    suspend fun getConversationsByStudentId(studentId: Long): Result<List<Conversation>> {
        return withContext(Dispatchers.IO) {
            try {
                val url = URL(createApiUrl("conversations/findByStudent/$studentId"))
                Log.d(TAG, "Creating GET connection to URL: $url")
                val connection = createGetConnection(url)

                return@withContext handleResponse(connection) { response ->
                    val jsonArray = parseJsonArrayResponse(response)
                    val conversations = mutableListOf<Conversation>()

                    for (i in 0 until jsonArray.length()) {
                        val json = jsonArray.getJSONObject(i)

                        // Extract IDs - map from backend's user1/user2 to student/tutor if needed
                        val studentId = json.optLong("studentId", -1L)
                        val tutorId = json.optLong("tutorId", -1L)

                        // Handle the case where backend uses user1/user2 instead of student/tutor
                        val finalStudentId = if (studentId != -1L) studentId else json.optLong("user1Id")
                        val finalTutorId = if (tutorId != -1L) tutorId else json.optLong("user2Id")

                        // Extract names - prioritize specific names, fallback to user1/user2 names
                        var studentName = json.optString("studentName", "")
                        var tutorName = json.optString("tutorName", "")

                        // If student/tutor names are empty, try user1/user2 names
                        if (studentName.isEmpty()) {
                            studentName = json.optString("user1Name", "Unknown Student")
                        }

                        if (tutorName.isEmpty()) {
                            tutorName = json.optString("user2Name", "Unknown Tutor")
                        }

                        Log.d(TAG, "Student conversation: id=${json.optLong("id")}, studentId=$finalStudentId, tutorId=$finalTutorId")
                        Log.d(TAG, "Names: studentName=$studentName, tutorName=$tutorName")

                        conversations.add(
                            Conversation(
                                id = json.optLong("id"),
                                studentId = finalStudentId,
                                tutorId = finalTutorId,
                                studentName = studentName,
                                tutorName = tutorName,
                                lastMessage = json.optString("lastMessage"),
                                lastMessageTime = json.optString("lastMessageTime"),
                                unreadCount = json.optInt("unreadCount", 0),
                                createdAt = json.optString("createdAt", ""),
                                updatedAt = json.optString("updatedAt", "")
                            )
                        )
                    }
                    conversations
                }
            } catch (e: Exception) {
                Log.e(TAG, "Error getting conversations by student ID: ${e.message}", e)
                handleNetworkError(e, "getting conversations by student ID")
            }
        }
    }

    /**
     * Update names for an existing conversation
     * @param conversationId ID of the conversation to update
     * @return Result<Conversation> containing the updated conversation with correct names
     */
    suspend fun updateConversationNames(conversationId: Long): Result<Conversation> {
        return withContext(Dispatchers.IO) {
            try {
                val url = URL(createApiUrl("conversations/updateNames/$conversationId"))
                Log.d(TAG, "Creating PUT connection to URL: $url")
                val connection = createPutConnection(url)

                return@withContext handleResponse(connection, "") { response ->
                    Log.d(TAG, "Received update conversation names response: $response")
                    val json = parseJsonResponse(response)

                    // Extract IDs - map from backend's user1/user2 to student/tutor if needed
                    val studentId = json.optLong("studentId", -1L)
                    val tutorId = json.optLong("tutorId", -1L)

                    // Handle the case where backend uses user1/user2 instead of student/tutor
                    val finalStudentId = if (studentId != -1L) studentId else json.optLong("user1Id")
                    val finalTutorId = if (tutorId != -1L) tutorId else json.optLong("user2Id")

                    // Extract names - prioritize specific names, fallback to user1/user2 names
                    var studentName = json.optString("studentName", "")
                    var tutorName = json.optString("tutorName", "")

                    // If student/tutor names are empty, try user1/user2 names
                    if (studentName.isEmpty()) {
                        studentName = json.optString("user1Name", "Unknown Student")
                    }

                    if (tutorName.isEmpty()) {
                        tutorName = json.optString("user2Name", "Unknown Tutor")
                    }

                    Log.d(TAG, "Updated conversation names: studentName=$studentName, tutorName=$tutorName")

                    Conversation(
                        id = conversationId,
                        studentId = finalStudentId,
                        tutorId = finalTutorId,
                        studentName = studentName,
                        tutorName = tutorName,
                        createdAt = json.optString("createdAt", ""),
                        updatedAt = json.optString("updatedAt", "")
                    )
                }
            } catch (e: Exception) {
                Log.e(TAG, "Failed to update conversation names", e)
                handleNetworkError(e, "updating conversation names")
            }
        }
    }

    /**
     * Get a conversation by its ID
     * @param conversationId ID of the conversation
     * @return Result<Conversation> containing the conversation
     */
    suspend fun getConversation(conversationId: Long): Result<Conversation> {
        return withContext(Dispatchers.IO) {
            try {
                Log.d(TAG, "Getting conversation with ID: $conversationId")

                // The correct endpoint should be specifed - try these in sequence
                // The error suggests there's confusion with static resources
                val endpointOptions = listOf(
                    "conversations/getConversation/$conversationId",
                    "conversations/findById/$conversationId",
                    "conversations/get/$conversationId",
                    "conversations/conversation/$conversationId"
                )

                var lastException: Exception? = null

                // Try each endpoint option
                for (endpoint in endpointOptions) {
                    try {
                        val url = URL("$BASE_URL/$endpoint")
                        Log.d(TAG, "Trying URL: $url")

                        val connection = createGetConnection(url)
                        connection.connectTimeout = 10000 // 10 seconds
                        connection.readTimeout = 10000 // 10 seconds
                        connection.setRequestProperty("User-Agent", "Judify-Android-App")

                        // Connect and get response code
                        connection.connect()
                        val responseCode = connection.responseCode
                        Log.d(TAG, "Response code for $endpoint: $responseCode")

                        if (responseCode in 200..299) {
                            val responseBody = connection.inputStream.bufferedReader().use { it.readText() }
                            Log.d(TAG, "Response body: $responseBody")

                            val json = parseJsonResponse(responseBody)

                            // Extract student and tutor IDs
                            val studentId = json.optLong("studentId", json.optLong("user1Id", 0))
                            val tutorId = json.optLong("tutorId", json.optLong("user2Id", 0))

                            // Extract names
                            val studentName = json.optString("studentName", json.optString("user1Name", ""))
                            val tutorName = json.optString("tutorName", json.optString("user2Name", ""))

                            Log.d(TAG, "Parsed conversation: studentId=$studentId, tutorId=$tutorId, studentName=$studentName, tutorName=$tutorName")

                            return@withContext Result.success(
                                Conversation(
                                    id = json.optLong("id"),
                                    studentId = studentId,
                                    tutorId = tutorId,
                                    studentName = studentName,
                                    tutorName = tutorName,
                                    lastMessage = json.optString("lastMessage"),
                                    lastMessageTime = json.optString("lastMessageTime"),
                                    unreadCount = json.optInt("unreadCount", 0),
                                    createdAt = json.optString("createdAt", ""),
                                    updatedAt = json.optString("updatedAt", "")
                                )
                            )
                        } else {
                            // Log error but continue trying other endpoints
                            val errorResponse = connection.errorStream?.bufferedReader()?.use { it.readText() } ?: "No error details available"
                            Log.e(TAG, "Error response for $endpoint: $errorResponse")
                            lastException = Exception("HTTP error: $responseCode - $errorResponse")
                        }
                    } catch (e: Exception) {
                        Log.e(TAG, "Error with $endpoint request: ${e.message}", e)
                        lastException = e
                    }
                }

                // If we get here, all endpoints failed
                return@withContext Result.failure(lastException ?: Exception("All conversation endpoints failed"))
            } catch (e: Exception) {
                Log.e(TAG, "Error getting conversation by ID: ${e.message}", e)
                Result.failure(e)
            }
        }
    }
}<|MERGE_RESOLUTION|>--- conflicted
+++ resolved
@@ -32,11 +32,9 @@
     // Server configuration
     // Use your computer's IP address for physical device (e.g., "192.168.1.100")
     // DONT EVER REPLACE THE SERVER IP AND THIS IS THE PRIMARY IP
-<<<<<<< HEAD
+
     private const val DEFAULT_SERVER_IP = "192.168.1.4" // Default IP for physical devices
-=======
-    private const val DEFAULT_SERVER_IP = "192.168.254.105" // Default IP for physical devices
->>>>>>> ebe7cb54
+
     private const val SERVER_PORT = "8080"
     private const val API_PATH = "api"
 
