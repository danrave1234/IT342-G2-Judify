--- conflicted
+++ resolved
@@ -11,10 +11,8 @@
 
 @Repository
 public interface ConversationRepository extends JpaRepository<ConversationEntity, Long> {
-<<<<<<< HEAD
     List<ConversationEntity> findByParticipantsContaining(UserEntity participant);
-}
-=======
+
     List<ConversationEntity> findByStudentOrTutor(UserEntity student, UserEntity tutor);
 
     /**
@@ -22,5 +20,4 @@
      */
     @Query("SELECT c FROM ConversationEntity c WHERE (c.student = :student AND c.tutor = :tutor) OR (c.student = :tutor AND c.tutor = :student)")
     List<ConversationEntity> findConversationBetweenUsers(@Param("student") UserEntity student, @Param("tutor") UserEntity tutor);
-} 
->>>>>>> 6193ea3b
+}
