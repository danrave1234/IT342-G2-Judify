--- conflicted
+++ resolved
@@ -179,24 +179,6 @@
         }
     }
 
-    @Operation(summary = "Update tutor location", description = "Updates the location (latitude and longitude) of a tutor profile")
-    @ApiResponses(value = {
-        @ApiResponse(responseCode = "200", description = "Tutor location successfully updated"),
-        @ApiResponse(responseCode = "404", description = "Tutor profile not found")
-    })
-    @PutMapping("/updateLocation/{id}")
-    public ResponseEntity<TutorProfileDTO> updateTutorLocation(
-            @Parameter(description = "Tutor profile ID") @PathVariable Long id,
-            @Parameter(description = "Latitude coordinate") @RequestParam Double latitude,
-            @Parameter(description = "Longitude coordinate") @RequestParam Double longitude) {
-        try {
-            TutorProfileDTO updatedProfile = tutorProfileService.updateTutorLocation(id, latitude, longitude);
-            return ResponseEntity.ok(updatedProfile);
-        } catch (EntityNotFoundException e) {
-            return ResponseEntity.notFound().build();
-        }
-    }
-
     @Operation(summary = "Get subjects for a tutor profile", description = "Returns all subjects associated with a specific tutor profile")
     @ApiResponses(value = {
         @ApiResponse(responseCode = "200", description = "Successfully retrieved subjects"),
@@ -256,25 +238,14 @@
         }
     }
 
-<<<<<<< HEAD
-    @Operation(summary = "Get random tutor profiles", description = "Returns a list of random tutor profiles with a limit to avoid performance issues")
-=======
     @Operation(summary = "Get random tutor profiles", description = "Returns a list of random tutor profiles")
->>>>>>> 862f2ea8
     @ApiResponses(value = {
         @ApiResponse(responseCode = "200", description = "Successfully retrieved random tutor profiles")
     })
     @GetMapping("/random")
     public ResponseEntity<List<TutorProfileDTO>> getRandomTutorProfiles(
-<<<<<<< HEAD
-            @Parameter(description = "Maximum number of tutor profiles to return (default and max is 10)") 
-            @RequestParam(defaultValue = "10") int limit) {
-        List<TutorProfileDTO> randomTutors = tutorProfileService.getRandomTutorProfiles(limit);
-        return ResponseEntity.ok(randomTutors);
-=======
             @Parameter(description = "Maximum number of profiles to return") @RequestParam(defaultValue = "10") int limit) {
         List<TutorProfileDTO> tutors = tutorProfileService.getRandomTutorProfiles(limit);
         return ResponseEntity.ok(tutors);
->>>>>>> 862f2ea8
     }
 }