package edu.cit.Judify.TutorProfile;

import edu.cit.Judify.TutorProfile.DTO.TutorProfileDTO;
import edu.cit.Judify.TutorProfile.DTO.TutorProfileDTOMapper;
import edu.cit.Judify.TutorSubject.TutorSubjectService;
import edu.cit.Judify.User.UserEntity;
import edu.cit.Judify.User.UserRepository;
import edu.cit.Judify.User.UserRole;
import jakarta.persistence.EntityNotFoundException;
import org.springframework.beans.factory.annotation.Autowired;
import org.springframework.data.domain.Page;
import org.springframework.data.domain.PageRequest;
import org.springframework.data.domain.Pageable;
import org.springframework.data.jpa.domain.Specification;
import org.springframework.stereotype.Service;
import org.springframework.transaction.annotation.Transactional;

import java.util.Date;
import java.util.List;
import java.util.stream.Collectors;

@Service
public class TutorProfileService {

    private final TutorProfileRepository tutorProfileRepository;
    private final UserRepository userRepository;
    private final TutorProfileDTOMapper dtoMapper;
    private final TutorSubjectService tutorSubjectService;

    @Autowired
    public TutorProfileService(TutorProfileRepository tutorProfileRepository, 
                             UserRepository userRepository,
                             TutorProfileDTOMapper dtoMapper,
                             TutorSubjectService tutorSubjectService) {
        this.tutorProfileRepository = tutorProfileRepository;
        this.userRepository = userRepository;
        this.dtoMapper = dtoMapper;
        this.tutorSubjectService = tutorSubjectService;
    }

    public List<TutorProfileDTO> getAllTutorProfiles() {
        return tutorProfileRepository.findAll().stream()
                .map(dtoMapper::toDTO)
                .collect(Collectors.toList());
    }

    public TutorProfileDTO getTutorProfileById(Long id) {
        TutorProfileEntity profile = tutorProfileRepository.findById(id)
                .orElseThrow(() -> new EntityNotFoundException("TutorProfile not found with id: " + id));
        return dtoMapper.toDTO(profile);
    }

    public TutorProfileDTO getTutorProfileByUserId(Long userId) {
        TutorProfileEntity profile = tutorProfileRepository.findByUserUserId(userId)
                .orElseThrow(() -> new EntityNotFoundException("TutorProfile not found for user id: " + userId));
        return dtoMapper.toDTO(profile);
    }

    @Transactional
    public TutorProfileDTO createTutorProfile(TutorProfileDTO dto) {
        UserEntity user = userRepository.findById(dto.getUserId())
                .orElseThrow(() -> new EntityNotFoundException("User not found with id: " + dto.getUserId()));

        // Update the user's role to TUTOR
        user.setRole(UserRole.TUTOR);
        user.setUpdatedAt(new Date());
        userRepository.save(user);

        TutorProfileEntity entity = dtoMapper.toEntity(dto);
        entity.setUser(user);

        // First save the profile without subjects to get an ID
        TutorProfileEntity savedEntity = tutorProfileRepository.save(entity);

        // Then add subjects if any are provided (they will be added using the helper method)
        if (dto.getSubjects() != null && !dto.getSubjects().isEmpty()) {
            // The setSubjects helper method will handle creating the subject entities
            savedEntity.setSubjects(dto.getSubjects());
            savedEntity = tutorProfileRepository.save(savedEntity);
        }

        return dtoMapper.toDTO(savedEntity);
    }

    @Transactional
    public TutorProfileDTO updateTutorProfile(Long id, TutorProfileDTO dto) {
        TutorProfileEntity existingProfile = tutorProfileRepository.findById(id)
                .orElseThrow(() -> new EntityNotFoundException("TutorProfile not found with id: " + id));

        // Update fields
        existingProfile.setBiography(dto.getBio());
        existingProfile.setExpertise(dto.getExpertise());
        existingProfile.setHourlyRate(dto.getHourlyRate());
        existingProfile.setRating(dto.getRating());
        existingProfile.setTotalReviews(dto.getTotalReviews());

        // Update subjects if provided
        if (dto.getSubjects() != null) {
            existingProfile.setSubjects(dto.getSubjects());
        }

        TutorProfileEntity updatedEntity = tutorProfileRepository.save(existingProfile);
        return dtoMapper.toDTO(updatedEntity);
    }

    @Transactional
    public void deleteTutorProfile(Long id) {
        if (!tutorProfileRepository.existsById(id)) {
            throw new EntityNotFoundException("TutorProfile not found with id: " + id);
        }
        // The cascade delete will handle removing the related subjects
        tutorProfileRepository.deleteById(id);
    }

    public List<TutorProfileDTO> searchTutorProfiles(String subject) {
        return tutorProfileRepository.findBySubjectName(subject).stream()
                .map(dtoMapper::toDTO)
                .collect(Collectors.toList());
    }

    @Transactional
    public TutorProfileDTO updateTutorRating(Long id, Double newRating) {
        TutorProfileEntity profile = tutorProfileRepository.findById(id)
                .orElseThrow(() -> new EntityNotFoundException("TutorProfile not found with id: " + id));

        profile.setRating(newRating);
        profile.setTotalReviews(profile.getTotalReviews() + 1);

        TutorProfileEntity updatedEntity = tutorProfileRepository.save(profile);
        return dtoMapper.toDTO(updatedEntity);
    }

    // New method for paginated and filtered tutor profiles
    /**
     * Update a tutor's location
     * 
     * @param id Tutor profile ID
     * @param latitude Latitude coordinate
     * @param longitude Longitude coordinate
     * @return Updated tutor profile DTO
     * @throws EntityNotFoundException if tutor profile not found
     */
    @Transactional
    public TutorProfileDTO updateTutorLocation(Long id, Double latitude, Double longitude) {
        TutorProfileEntity profile = tutorProfileRepository.findById(id)
                .orElseThrow(() -> new EntityNotFoundException("TutorProfile not found with id: " + id));

        profile.setLatitude(latitude);
        profile.setLongitude(longitude);

        TutorProfileEntity updatedEntity = tutorProfileRepository.save(profile);
        return dtoMapper.toDTO(updatedEntity);
    }

    public Page<TutorProfileDTO> getAllTutorProfilesPaginated(int page, int size, 
                                                           String expertise, 
                                                           Double minRate, 
                                                           Double maxRate, 
                                                           Double minRating) {
        Pageable pageable = PageRequest.of(page, size);

        // Build dynamic query based on provided filters
        Page<TutorProfileEntity> profiles;

        if (expertise != null || minRate != null || maxRate != null || minRating != null) {
            // Create specifications based on filters
            Specification<TutorProfileEntity> spec = Specification.where(null);

            if (expertise != null && !expertise.isEmpty()) {
                spec = spec.and((root, query, cb) -> 
                    cb.like(cb.lower(root.get("expertise")), "%" + expertise.toLowerCase() + "%"));
            }

            if (minRate != null) {
                spec = spec.and((root, query, cb) -> 
                    cb.greaterThanOrEqualTo(root.get("hourlyRate"), minRate));
            }

            if (maxRate != null) {
                spec = spec.and((root, query, cb) -> 
                    cb.lessThanOrEqualTo(root.get("hourlyRate"), maxRate));
            }

            if (minRating != null) {
                spec = spec.and((root, query, cb) -> 
                    cb.greaterThanOrEqualTo(root.get("rating"), minRating));
            }

            profiles = tutorProfileRepository.findAll(spec, pageable);
        } else {
            profiles = tutorProfileRepository.findAll(pageable);
        }

        return profiles.map(dtoMapper::toDTO);
    }

    /**
<<<<<<< HEAD
     * Get a list of random tutor profiles
     * 
     * @param limit Maximum number of tutor profiles to return (default is 10)
     * @return List of random tutor profiles
     */
    public List<TutorProfileDTO> getRandomTutorProfiles(int limit) {
        // Limit the number of tutors to avoid performance issues
        if (limit <= 0 || limit > 10) {
            limit = 10;
        }

        // Get all tutor profiles
        List<TutorProfileEntity> allProfiles = tutorProfileRepository.findAll();

        // Shuffle the list to get random tutors
        java.util.Collections.shuffle(allProfiles);

        // Take only the first 'limit' elements
        List<TutorProfileEntity> randomProfiles = allProfiles.stream()
                .limit(limit)
                .collect(Collectors.toList());
=======
     * Get random tutor profiles
     * @param limit Maximum number of profiles to return
     * @return List of random tutor profiles
     */
    public List<TutorProfileDTO> getRandomTutorProfiles(int limit) {
        // Get all tutor profiles
        List<TutorProfileEntity> allProfiles = tutorProfileRepository.findAll();

        // Shuffle the list to randomize the order
        java.util.Collections.shuffle(allProfiles);

        // Take the first 'limit' profiles or all if there are fewer
        List<TutorProfileEntity> randomProfiles = allProfiles.stream()
                .limit(limit)
                .collect(java.util.stream.Collectors.toList());
>>>>>>> 862f2ea8

        // Convert to DTOs
        return randomProfiles.stream()
                .map(dtoMapper::toDTO)
<<<<<<< HEAD
                .collect(Collectors.toList());
=======
                .collect(java.util.stream.Collectors.toList());
>>>>>>> 862f2ea8
    }
} <|MERGE_RESOLUTION|>--- conflicted
+++ resolved
@@ -131,27 +131,6 @@
     }
 
     // New method for paginated and filtered tutor profiles
-    /**
-     * Update a tutor's location
-     * 
-     * @param id Tutor profile ID
-     * @param latitude Latitude coordinate
-     * @param longitude Longitude coordinate
-     * @return Updated tutor profile DTO
-     * @throws EntityNotFoundException if tutor profile not found
-     */
-    @Transactional
-    public TutorProfileDTO updateTutorLocation(Long id, Double latitude, Double longitude) {
-        TutorProfileEntity profile = tutorProfileRepository.findById(id)
-                .orElseThrow(() -> new EntityNotFoundException("TutorProfile not found with id: " + id));
-
-        profile.setLatitude(latitude);
-        profile.setLongitude(longitude);
-
-        TutorProfileEntity updatedEntity = tutorProfileRepository.save(profile);
-        return dtoMapper.toDTO(updatedEntity);
-    }
-
     public Page<TutorProfileDTO> getAllTutorProfilesPaginated(int page, int size, 
                                                            String expertise, 
                                                            Double minRate, 
@@ -195,29 +174,6 @@
     }
 
     /**
-<<<<<<< HEAD
-     * Get a list of random tutor profiles
-     * 
-     * @param limit Maximum number of tutor profiles to return (default is 10)
-     * @return List of random tutor profiles
-     */
-    public List<TutorProfileDTO> getRandomTutorProfiles(int limit) {
-        // Limit the number of tutors to avoid performance issues
-        if (limit <= 0 || limit > 10) {
-            limit = 10;
-        }
-
-        // Get all tutor profiles
-        List<TutorProfileEntity> allProfiles = tutorProfileRepository.findAll();
-
-        // Shuffle the list to get random tutors
-        java.util.Collections.shuffle(allProfiles);
-
-        // Take only the first 'limit' elements
-        List<TutorProfileEntity> randomProfiles = allProfiles.stream()
-                .limit(limit)
-                .collect(Collectors.toList());
-=======
      * Get random tutor profiles
      * @param limit Maximum number of profiles to return
      * @return List of random tutor profiles
@@ -233,15 +189,10 @@
         List<TutorProfileEntity> randomProfiles = allProfiles.stream()
                 .limit(limit)
                 .collect(java.util.stream.Collectors.toList());
->>>>>>> 862f2ea8
 
         // Convert to DTOs
         return randomProfiles.stream()
                 .map(dtoMapper::toDTO)
-<<<<<<< HEAD
-                .collect(Collectors.toList());
-=======
                 .collect(java.util.stream.Collectors.toList());
->>>>>>> 862f2ea8
     }
 } 