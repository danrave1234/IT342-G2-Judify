--- conflicted
+++ resolved
@@ -1,5 +1,6 @@
 package edu.cit.Judify.TutorProfile;
 
+import edu.cit.Judify.Course.CourseEntity;
 import edu.cit.Judify.TutorSubject.TutorSubjectEntity;
 import edu.cit.Judify.User.UserEntity;
 import jakarta.persistence.*;
@@ -162,7 +163,6 @@
     public void setLongitude(Double longitude) {
         this.longitude = longitude;
     }
-<<<<<<< HEAD
     
     public Boolean getShareLocation() {
         return shareLocation;
@@ -191,6 +191,4 @@
         courses.remove(course);
         course.setTutor(null);
     }
-=======
->>>>>>> 6193ea3b
 }