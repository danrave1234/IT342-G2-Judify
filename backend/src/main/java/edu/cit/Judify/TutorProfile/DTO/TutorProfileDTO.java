package edu.cit.Judify.TutorProfile.DTO;

import java.util.Date;
import java.util.Set;

public class TutorProfileDTO {
    private Long profileId;
    private Long userId;
    private String username;
    private String firstName;
    private String lastName;
    private String bio;
    private String expertise;
    private Double hourlyRate;
    private Set<String> subjects;
    private Double rating;
    private Integer totalReviews;
    private Date createdAt;

    // Default constructor
    public TutorProfileDTO() {
        this.rating = 0.0;
        this.totalReviews = 0;
    }

    // Getters and Setters
    public Long getProfileId() {
        return profileId;
    }

    public void setProfileId(Long profileId) {
        this.profileId = profileId;
    }

    public Long getUserId() {
        return userId;
    }

    public void setUserId(Long userId) {
        this.userId = userId;
    }

    public String getUsername() {
        return username;
    }

    public void setUsername(String username) {
        this.username = username;
    }

    public String getFirstName() {
        return firstName;
    }

    public void setFirstName(String firstName) {
        this.firstName = firstName;
    }

    public String getLastName() {
        return lastName;
    }

    public void setLastName(String lastName) {
        this.lastName = lastName;
    }

    public String getBio() {
        return bio;
    }

    public void setBio(String bio) {
        this.bio = bio;
    }

    public String getExpertise() {
        return expertise;
    }

    public void setExpertise(String expertise) {
        this.expertise = expertise;
    }

    public Double getHourlyRate() {
        return hourlyRate;
    }

    public void setHourlyRate(Double hourlyRate) {
        this.hourlyRate = hourlyRate;
    }

    public Set<String> getSubjects() {
        return subjects;
    }

    public void setSubjects(Set<String> subjects) {
        this.subjects = subjects;
    }

    public Double getRating() {
        return rating;
    }

    public void setRating(Double rating) {
        this.rating = rating;
    }

    public Integer getTotalReviews() {
        return totalReviews;
    }

    public void setTotalReviews(Integer totalReviews) {
        this.totalReviews = totalReviews;
    }

    public Date getCreatedAt() {
        return createdAt;
    }

    public void setCreatedAt(Date createdAt) {
        this.createdAt = createdAt;
    }
<<<<<<< HEAD
} 
=======
    public Double getLatitude() {
        return latitude;
    }

    public void setLatitude(Double latitude) {
        this.latitude = latitude;
    }

    public Double getLongitude() {
        return longitude;
    }

    public void setLongitude(Double longitude) {
        this.longitude = longitude;
    }
}
>>>>>>> 67869f4a
<|MERGE_RESOLUTION|>--- conflicted
+++ resolved
@@ -15,6 +15,8 @@
     private Set<String> subjects;
     private Double rating;
     private Integer totalReviews;
+    private Double latitude;
+    private Double longitude;
     private Date createdAt;
 
     // Default constructor
@@ -119,9 +121,6 @@
     public void setCreatedAt(Date createdAt) {
         this.createdAt = createdAt;
     }
-<<<<<<< HEAD
-} 
-=======
     public Double getLatitude() {
         return latitude;
     }
@@ -137,5 +136,4 @@
     public void setLongitude(Double longitude) {
         this.longitude = longitude;
     }
-}
->>>>>>> 67869f4a
+}